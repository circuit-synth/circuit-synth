# CLAUDE.md - circuit-synth

This file provides guidance to Claude Code when working on the circuit-synth project.

<<<<<<< HEAD
## Memory-Bank System
=======
## 🎛️ CIRCUIT DESIGN AGENT (PRIMARY INTERFACE)

**🚨 FOR ALL CIRCUIT-RELATED TASKS: Use the interactive-circuit-designer agent**

```python
@Task(subagent_type="interactive-circuit-designer", description="Circuit design", prompt="Any circuit design, analysis, optimization, or troubleshooting request")
```

This agent provides professional engineering partnership throughout the complete design lifecycle with:
- Expert consultation and probing questions for optimal design decisions
- Comprehensive project memory and design decision tracking  
- Component intelligence with real-time sourcing integration
- Professional documentation generation and test procedures
- Seamless support from concept through manufacturing and testing

## 🚀 Project Overview
>>>>>>> ec1b9785

This project uses the Circuit Memory-Bank System for automatic engineering documentation and project knowledge preservation.

### Overview
The memory-bank system automatically tracks:
- **Design Decisions**: Component choices and rationale
- **Fabrication History**: PCB orders, delivery, and assembly
- **Testing Results**: Performance data and issue resolution
- **Timeline Events**: Project milestones and key dates
- **Cross-Board Insights**: Knowledge shared between PCB variants

### Multi-Level Agent System

This project uses a nested agent structure:

```
circuit-synth/
├── .claude/                    # Project-level agent
├── pcbs/
│   ├── circuit-synth-v1/
│   │   ├── .claude/           # PCB-level agent
│   │   └── memory-bank/       # PCB-specific documentation
```

### Context Switching

Use the `cs-switch-board` command to work on specific PCBs:

```bash
# Switch to specific board context
cs-switch-board circuit-synth-v1

# List available boards
cs-switch-board --list

# Check current context
cs-switch-board --status
```

**Important**: `cs-switch-board` will compress Claude's memory and reload the appropriate .claude configuration. This ensures you're working with the right context and memory-bank scope.

### Memory-Bank Files

Each PCB maintains standard memory-bank files:

- **decisions.md**: Component choices, design rationale, alternatives considered
- **fabrication.md**: PCB orders, delivery tracking, assembly notes
- **testing.md**: Test results, measurements, performance validation
- **timeline.md**: Project milestones, key events, deadlines
- **issues.md**: Problems encountered, root causes, solutions

### Automatic Documentation

The system automatically updates memory-bank files when you:
- Make git commits (primary trigger)
- Run circuit-synth commands
- Ask questions about the design
- Perform tests or measurements

**Best Practices for Commits**:
- Use descriptive commit messages explaining **why** changes were made
- Commit frequently to capture incremental design decisions
- Include context about alternatives considered
- Mention any testing or validation performed

Examples:
```bash
<<<<<<< HEAD
# Good commit messages for memory-bank
git commit -m "Switch to buck converter for better efficiency - tested 90% vs 60% with linear reg"
git commit -m "Add external crystal for USB stability - internal RC caused enumeration failures"
git commit -m "Increase decoupling cap to 22uF - scope showed 3.3V rail noise during WiFi tx"
=======
# Build package
uv build

# Install locally in development mode
uv pip install -e .
```

**Using traditional tools:**
```bash
# Build package
python -m build

# Install locally
pip install -e .
```

## 🤖 Development Agents

This repository uses specialized development agents:

### **🎛️ interactive-circuit-designer Agent (PRIMARY CIRCUIT AGENT)**
- **Expertise**: Professional interactive circuit design partnership for complete design lifecycle
- **Usage**: `@Task(subagent_type="interactive-circuit-designer", description="Design circuit", prompt="Let's design a sensor board with STM32, IMU, and USB-C connectivity")`
- **Capabilities**: 
  - Long-term engineering partnership from concept through manufacturing
  - Professional consultation with probing questions and expert guidance
  - Comprehensive project memory and design decision tracking
  - Component intelligence with JLCPCB/DigiKey sourcing integration
  - Professional documentation generation and test procedure creation
  - Seamless lifecycle support: design → analysis → optimization → manufacturing

**🚨 FOR ALL CIRCUIT-RELATED REQUESTS: Use the interactive-circuit-designer agent as your primary interface**

### **👨‍💻 contributor Agent**
- **Expertise**: Code review, architecture guidance, and open-source project management
- **Usage**: `@Task(subagent_type="contributor", description="Review code", prompt="Review this new component placement algorithm for code quality")`
- **Capabilities**: 
  - SOLID principles validation and clean architecture
  - Test-driven development (TDD) guidance
  - Documentation and contribution workflow support
  - Community engagement and knowledge sharing

### **⚙️ code Agent**
- **Expertise**: Software engineering best practices and clean implementation
- **Usage**: `@Task(subagent_type="code", description="Implement feature", prompt="Implement a new JSON processing pipeline following clean architecture")`
- **Capabilities**: 
  - Modern Python patterns with type hints and dataclasses
  - Performance optimization and algorithm improvement
  - Refactoring and technical debt resolution
  - Design pattern application and architectural decisions

### **🔍 general-purpose Agent**
- **Expertise**: Complex research, codebase analysis, and multi-step problem solving
- **Usage**: `@Task(subagent_type="general-purpose", description="Analyze codebase", prompt="Research how component placement algorithms work across the codebase")`
- **Capabilities**: 
  - Deep codebase exploration and cross-file dependency analysis
  - Architecture analysis and design pattern identification
  - Multi-round investigation and comprehensive reporting
  - Cross-component impact assessment

## 📋 Code Style Guidelines

**IMPORTANT: Follow these conventions exactly**
- Use modern Python with type hints and dataclasses
- NO inheritance complexity or global state management
- Follow SOLID, KISS, YAGNI, and DRY principles
- Prefer composition over inheritance
- Use descriptive variable and function names
- Write comprehensive docstrings for public APIs

## 🔄 Development Workflow

**Test-Driven Development (TDD) - MANDATORY APPROACH:**
1. **Write tests first** based on expected input/output behavior
2. **Run tests to confirm they fail** (red phase)
3. **Write minimal code** to make tests pass (green phase)
4. **Refactor and improve** while keeping tests passing
5. **Test thoroughly at each step** - don't assume code works
6. **YOU MUST run linting and type checking** before committing

**Incremental Development Philosophy:**
- **Make slow, steady progress** - small incremental changes are better than large jumps
- **Test every assumption** - don't assume your code does what you think it does
- **Validate behavior continuously** - run tests after every small change
- **Confirm expectations** - manually verify outputs match what you expect
- **One feature at a time** - complete and thoroughly test one feature before moving to the next
- **Example workflow**: Write test → Run test (fails) → Write minimal code → Run test (passes) → Manually verify output → Move to next small piece

**Planning Before Coding:**
- Always ask Claude to make a plan before implementing
- Use "think" keywords for extended thinking mode
- Break complex tasks into smaller, actionable steps

## 🏗️ Architecture Understanding

### JSON-Centric Architecture

Circuit-synth uses **JSON as the canonical intermediate representation** for all circuit data:

### Data Flow
```
Python Circuit Code ←→ JSON (Central Format) ←→ KiCad Files
>>>>>>> ec1b9785
```

### Memory-Bank Commands

```bash
# Initialize memory-bank in existing project
cs-memory-bank-init

# Remove memory-bank system
cs-memory-bank-remove

# Check memory-bank status
cs-memory-bank-status

# Search memory-bank content
cs-memory-bank-search "voltage regulator"
```

### Library Sourcing Commands

```bash
# Setup library API credentials
cs-library-setup                     # Show setup instructions
cs-setup-snapeda-api YOUR_API_KEY    # Configure SnapEDA API
cs-setup-digikey-api API_KEY CLIENT_ID  # Configure DigiKey API

# Enhanced symbol/footprint search with fallback
/find-symbol STM32                   # Local → DigiKey GitHub → APIs
/find-footprint LQFP                 # Multi-source component search
```

### Troubleshooting

**Context Issues**:
- If Claude seems confused about which board you're working on, use `cs-switch-board --status`
- Use `cs-switch-board {board_name}` to explicitly set context

**Memory-Bank Updates Not Working**:
- Ensure you're committing through git (primary trigger for updates)
- Check that memory-bank files exist in current board directory
- Verify .claude configuration includes memory-bank instructions

**File Corruption**:
- All memory-bank files are in git - use `git checkout` to recover
- Use `cs-memory-bank-init` to recreate missing template files

## Project-Specific Instructions

This is the circuit-synth project with memory-bank system enabled.

---

*This CLAUDE.md was generated automatically by circuit-synth memory-bank system*  
*Last updated: 2025-08-12T18:22:53.791299*<|MERGE_RESOLUTION|>--- conflicted
+++ resolved
@@ -2,9 +2,6 @@
 
 This file provides guidance to Claude Code when working on the circuit-synth project.
 
-<<<<<<< HEAD
-## Memory-Bank System
-=======
 ## 🎛️ CIRCUIT DESIGN AGENT (PRIMARY INTERFACE)
 
 **🚨 FOR ALL CIRCUIT-RELATED TASKS: Use the interactive-circuit-designer agent**
@@ -20,8 +17,7 @@
 - Professional documentation generation and test procedures
 - Seamless support from concept through manufacturing and testing
 
-## 🚀 Project Overview
->>>>>>> ec1b9785
+## Memory-Bank System
 
 This project uses the Circuit Memory-Bank System for automatic engineering documentation and project knowledge preservation.
 
@@ -89,115 +85,10 @@
 
 Examples:
 ```bash
-<<<<<<< HEAD
 # Good commit messages for memory-bank
 git commit -m "Switch to buck converter for better efficiency - tested 90% vs 60% with linear reg"
 git commit -m "Add external crystal for USB stability - internal RC caused enumeration failures"
 git commit -m "Increase decoupling cap to 22uF - scope showed 3.3V rail noise during WiFi tx"
-=======
-# Build package
-uv build
-
-# Install locally in development mode
-uv pip install -e .
-```
-
-**Using traditional tools:**
-```bash
-# Build package
-python -m build
-
-# Install locally
-pip install -e .
-```
-
-## 🤖 Development Agents
-
-This repository uses specialized development agents:
-
-### **🎛️ interactive-circuit-designer Agent (PRIMARY CIRCUIT AGENT)**
-- **Expertise**: Professional interactive circuit design partnership for complete design lifecycle
-- **Usage**: `@Task(subagent_type="interactive-circuit-designer", description="Design circuit", prompt="Let's design a sensor board with STM32, IMU, and USB-C connectivity")`
-- **Capabilities**: 
-  - Long-term engineering partnership from concept through manufacturing
-  - Professional consultation with probing questions and expert guidance
-  - Comprehensive project memory and design decision tracking
-  - Component intelligence with JLCPCB/DigiKey sourcing integration
-  - Professional documentation generation and test procedure creation
-  - Seamless lifecycle support: design → analysis → optimization → manufacturing
-
-**🚨 FOR ALL CIRCUIT-RELATED REQUESTS: Use the interactive-circuit-designer agent as your primary interface**
-
-### **👨‍💻 contributor Agent**
-- **Expertise**: Code review, architecture guidance, and open-source project management
-- **Usage**: `@Task(subagent_type="contributor", description="Review code", prompt="Review this new component placement algorithm for code quality")`
-- **Capabilities**: 
-  - SOLID principles validation and clean architecture
-  - Test-driven development (TDD) guidance
-  - Documentation and contribution workflow support
-  - Community engagement and knowledge sharing
-
-### **⚙️ code Agent**
-- **Expertise**: Software engineering best practices and clean implementation
-- **Usage**: `@Task(subagent_type="code", description="Implement feature", prompt="Implement a new JSON processing pipeline following clean architecture")`
-- **Capabilities**: 
-  - Modern Python patterns with type hints and dataclasses
-  - Performance optimization and algorithm improvement
-  - Refactoring and technical debt resolution
-  - Design pattern application and architectural decisions
-
-### **🔍 general-purpose Agent**
-- **Expertise**: Complex research, codebase analysis, and multi-step problem solving
-- **Usage**: `@Task(subagent_type="general-purpose", description="Analyze codebase", prompt="Research how component placement algorithms work across the codebase")`
-- **Capabilities**: 
-  - Deep codebase exploration and cross-file dependency analysis
-  - Architecture analysis and design pattern identification
-  - Multi-round investigation and comprehensive reporting
-  - Cross-component impact assessment
-
-## 📋 Code Style Guidelines
-
-**IMPORTANT: Follow these conventions exactly**
-- Use modern Python with type hints and dataclasses
-- NO inheritance complexity or global state management
-- Follow SOLID, KISS, YAGNI, and DRY principles
-- Prefer composition over inheritance
-- Use descriptive variable and function names
-- Write comprehensive docstrings for public APIs
-
-## 🔄 Development Workflow
-
-**Test-Driven Development (TDD) - MANDATORY APPROACH:**
-1. **Write tests first** based on expected input/output behavior
-2. **Run tests to confirm they fail** (red phase)
-3. **Write minimal code** to make tests pass (green phase)
-4. **Refactor and improve** while keeping tests passing
-5. **Test thoroughly at each step** - don't assume code works
-6. **YOU MUST run linting and type checking** before committing
-
-**Incremental Development Philosophy:**
-- **Make slow, steady progress** - small incremental changes are better than large jumps
-- **Test every assumption** - don't assume your code does what you think it does
-- **Validate behavior continuously** - run tests after every small change
-- **Confirm expectations** - manually verify outputs match what you expect
-- **One feature at a time** - complete and thoroughly test one feature before moving to the next
-- **Example workflow**: Write test → Run test (fails) → Write minimal code → Run test (passes) → Manually verify output → Move to next small piece
-
-**Planning Before Coding:**
-- Always ask Claude to make a plan before implementing
-- Use "think" keywords for extended thinking mode
-- Break complex tasks into smaller, actionable steps
-
-## 🏗️ Architecture Understanding
-
-### JSON-Centric Architecture
-
-Circuit-synth uses **JSON as the canonical intermediate representation** for all circuit data:
-
-### Data Flow
-```
-Python Circuit Code ←→ JSON (Central Format) ←→ KiCad Files
->>>>>>> ec1b9785
 ```
 
 ### Memory-Bank Commands
