--- conflicted
+++ resolved
@@ -288,11 +288,7 @@
 
 [[package]]
 name = "circuit-synth"
-<<<<<<< HEAD
-version = "0.9.0"
-=======
 version = "0.8.15"
->>>>>>> 8d333215
 source = { editable = "." }
 dependencies = [
     { name = "aiofiles" },
