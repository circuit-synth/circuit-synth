--- conflicted
+++ resolved
@@ -1,122 +1,3 @@
-<<<<<<< HEAD
-# CLAUDE.md - circuit-synth
-
-This file provides guidance to Claude Code when working on the circuit-synth project.
-
-## Memory-Bank System
-
-This project uses the Circuit Memory-Bank System for automatic engineering documentation and project knowledge preservation.
-
-### Overview
-The memory-bank system automatically tracks:
-- **Design Decisions**: Component choices and rationale
-- **Fabrication History**: PCB orders, delivery, and assembly
-- **Testing Results**: Performance data and issue resolution
-- **Timeline Events**: Project milestones and key dates
-- **Cross-Board Insights**: Knowledge shared between PCB variants
-
-### Multi-Level Agent System
-
-This project uses a nested agent structure:
-
-```
-circuit-synth/
-├── .claude/                    # Project-level agent
-├── pcbs/
-│   ├── circuit-synth-v1/
-│   │   ├── .claude/           # PCB-level agent
-│   │   └── memory-bank/       # PCB-specific documentation
-```
-
-### Context Switching
-
-Use the `cs-switch-board` command to work on specific PCBs:
-
-```bash
-# Switch to specific board context
-cs-switch-board circuit-synth-v1
-
-# List available boards
-cs-switch-board --list
-
-# Check current context
-cs-switch-board --status
-```
-
-**Important**: `cs-switch-board` will compress Claude's memory and reload the appropriate .claude configuration. This ensures you're working with the right context and memory-bank scope.
-
-### Memory-Bank Files
-
-Each PCB maintains standard memory-bank files:
-
-- **decisions.md**: Component choices, design rationale, alternatives considered
-- **fabrication.md**: PCB orders, delivery tracking, assembly notes
-- **testing.md**: Test results, measurements, performance validation
-- **timeline.md**: Project milestones, key events, deadlines
-- **issues.md**: Problems encountered, root causes, solutions
-
-### Automatic Documentation
-
-The system automatically updates memory-bank files when you:
-- Make git commits (primary trigger)
-- Run circuit-synth commands
-- Ask questions about the design
-- Perform tests or measurements
-
-**Best Practices for Commits**:
-- Use descriptive commit messages explaining **why** changes were made
-- Commit frequently to capture incremental design decisions
-- Include context about alternatives considered
-- Mention any testing or validation performed
-
-Examples:
-```bash
-# Good commit messages for memory-bank
-git commit -m "Switch to buck converter for better efficiency - tested 90% vs 60% with linear reg"
-git commit -m "Add external crystal for USB stability - internal RC caused enumeration failures"
-git commit -m "Increase decoupling cap to 22uF - scope showed 3.3V rail noise during WiFi tx"
-```
-
-### Memory-Bank Commands
-
-```bash
-# Initialize memory-bank in existing project
-cs-memory-bank-init
-
-# Remove memory-bank system
-cs-memory-bank-remove
-
-# Check memory-bank status
-cs-memory-bank-status
-
-# Search memory-bank content
-cs-memory-bank-search "voltage regulator"
-```
-
-### Troubleshooting
-
-**Context Issues**:
-- If Claude seems confused about which board you're working on, use `cs-switch-board --status`
-- Use `cs-switch-board {board_name}` to explicitly set context
-
-**Memory-Bank Updates Not Working**:
-- Ensure you're committing through git (primary trigger for updates)
-- Check that memory-bank files exist in current board directory
-- Verify .claude configuration includes memory-bank instructions
-
-**File Corruption**:
-- All memory-bank files are in git - use `git checkout` to recover
-- Use `cs-memory-bank-init` to recreate missing template files
-
-## Project-Specific Instructions
-
-This is the circuit-synth project with memory-bank system enabled.
-
----
-
-*This CLAUDE.md was generated automatically by circuit-synth memory-bank system*  
-*Last updated: 2025-08-13T11:06:03.261742*
-=======
 # CLAUDE.md - Circuit-Synth Direct Generation
 
 **Generate working circuits directly using commands - NO AGENTS**
@@ -295,5 +176,4 @@
 
 ---
 
-**WORK DIRECTLY. USE COMMANDS. GENERATE WORKING CIRCUITS FAST.**
->>>>>>> c58027ab
+**WORK DIRECTLY. USE COMMANDS. GENERATE WORKING CIRCUITS FAST.**