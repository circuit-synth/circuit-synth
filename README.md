--- conflicted
+++ resolved
@@ -76,116 +76,23 @@
 
 ## Core Features
 
-<<<<<<< HEAD
 - **KiCad Integration**: Generate .kicad_pro, .kicad_sch, .kicad_pcb files
 - **Hierarchical Design**: Modular subcircuits with clean Python syntax
 - **Component Intelligence**: JLCPCB availability and footprint verification
 - **AI Assistance**: Claude Code agents for design automation
+- **FMEA Analysis**: Comprehensive reliability analysis with physics-based failure models
 - **Test Generation**: Automated test plans for validation
 - **Version Control**: Git-friendly text-based circuit definitions
-=======
-- **Professional KiCad Output**: Generate .kicad_pro, .kicad_sch, .kicad_pcb files
-- **Hierarchical Design**: Modular subcircuits like software modules  
-- **Component Intelligence**: JLCPCB integration, symbol/footprint verification
-- **AI Integration**: Claude Code agents for automated design assistance
-- **FMEA Analysis**: Comprehensive reliability analysis with physics-based failure models
-- **Test Plan Generation**: Automated test procedures for validation and manufacturing
-- **Version Control Friendly**: Git-trackable Python files with meaningful diffs
->>>>>>> 37d7f4a3
 
 ## AI-Powered Design
 
 ### Claude Code Commands
 
 ```bash
-<<<<<<< HEAD
 # Component search
 /find-symbol STM32              # Search KiCad symbol libraries
 /find-footprint LQFP64          # Find footprint libraries
 /find-stm32 "3 SPIs, USB"       # STM32 with specific peripherals
-=======
-# AI agent commands (with Claude Code)
-/find-symbol STM32                    # Search KiCad symbols
-/find-footprint LQFP64                # Find footprints  
-/generate-validated-circuit "ESP32 IoT sensor" mcu
-```
-
-### 🤖 Claude Code Agents
-
-Circuit-synth includes specialized AI agents for different aspects of circuit design. Each agent has deep expertise in their domain:
-
-#### **circuit-architect** - Master Circuit Design Coordinator
-- **Use for**: Complex multi-component designs, system-level architecture
-- **Expertise**: Circuit topology planning, component selection, design trade-offs
-- **Example**: *"Design a complete IoT sensor node with power management, wireless connectivity, and sensor interfaces"*
-
-#### **circuit-synth** - Circuit Code Generation Specialist  
-- **Use for**: Converting natural language to working Python circuit code
-- **Expertise**: circuit-synth syntax, KiCad integration, hierarchical design patterns
-- **Example**: *"Generate Python code for a USB-C PD trigger circuit with 20V output"*
-
-#### **simulation-expert** - SPICE Simulation and Circuit Validation
-- **Use for**: Circuit analysis, performance optimization, validation
-- **Expertise**: SPICE simulation setup, component modeling, performance analysis
-- **Example**: *"Simulate this amplifier circuit and optimize for 40dB gain with <100mW power"*
-
-#### **component-guru** - Manufacturing and Component Sourcing
-- **Use for**: Component selection, manufacturing optimization, sourcing alternatives
-- **Expertise**: JLCPCB availability, component specifications, manufacturing constraints
-- **Example**: *"Find alternative op-amps for this design that are in stock at JLCPCB"*
-
-#### **jlc-parts-finder** - JLCPCB Component Intelligence
-- **Use for**: Real-time component availability, pricing, and alternatives
-- **Expertise**: JLCPCB catalog search, stock levels, KiCad symbol verification
-- **Example**: *"Find STM32 with 3 SPIs available on JLCPCB under $5"*
-
-#### **general-purpose** - Research and Analysis
-- **Use for**: Open-ended research, codebase analysis, complex searches
-- **Expertise**: Technical research, documentation analysis, multi-step problem solving
-- **Example**: *"Research best practices for EMI reduction in switching power supplies"*
-
-#### **test-plan-creator** - Test Plan Generation and Validation
-- **Use for**: Creating comprehensive test procedures for circuit validation
-- **Expertise**: Functional, performance, safety, and manufacturing test plans
-- **Example**: *"Generate test plan for ESP32 dev board with power measurements"*
-
-#### **fmea-analyzer** - Failure Mode and Effects Analysis
-- **Use for**: Reliability analysis, risk assessment, failure prediction
-- **Expertise**: Component failure modes, physics of failure, IPC Class 3 compliance
-- **Example**: *"Analyze my circuit for potential failure modes and generate FMEA report"*
-
-### Using Agents Effectively
-
-```bash
-# Start with circuit-architect for complex projects
-"Design an ESP32-based environmental monitoring station"
-
-# Use circuit-synth for code generation
-"Generate circuit-synth code for the power supply section"
-
-# Validate with simulation-expert
-"Simulate this buck converter and verify 3.3V output ripple"
-
-# Optimize with component-guru
-"Replace expensive components with JLCPCB alternatives"
-```
-
-**Pro Tip**: Let the **circuit-architect** coordinate complex projects - it will automatically delegate to other specialists as needed!
-
-### **Agent Categories:**
-- **Circuit Design**: circuit-architect, circuit-synth, simulation-expert, test-plan-creator
-- **Development**: circuit_generation_agent, contributor, first_setup_agent  
-- **Manufacturing**: component-guru, jlc-parts-finder, stm32-mcu-finder
-
-### **Command Categories:**
-- **Circuit Design**: analyze-design, find-footprint, find-symbol, validate-existing-circuit
-- **Development**: dev-run-tests, dev-update-and-commit, dev-review-branch
-- **Manufacturing**: find-mcu, find_stm32
-- **Test Planning**: create-test-plan, generate-manufacturing-tests
-- **Setup**: setup-kicad-plugins, setup_circuit_synth
-
-## 🚀 Commands
->>>>>>> 37d7f4a3
 
 # Circuit generation
 /generate-validated-circuit "ESP32 IoT sensor" mcu
@@ -193,6 +100,9 @@
 
 # JLCPCB integration
 /jlc-search "voltage regulator 3.3V"
+
+# FMEA analysis
+/analyze-fmea my_circuit.py     # Run FMEA analysis on circuit
 ```
 
 ### Specialized AI Agents
@@ -206,12 +116,9 @@
 - **jlc-parts-finder**: Real-time JLCPCB availability checking
 - **stm32-mcu-finder**: STM32 peripheral search and selection
 - **test-plan-creator**: Automated test plan generation
-
-
-<<<<<<< HEAD
-## Project Structure
-=======
-## 🔍 FMEA and Quality Assurance
+- **fmea-analyzer**: Reliability analysis and failure prediction
+
+## FMEA and Quality Assurance
 
 Circuit-synth includes comprehensive failure analysis capabilities to ensure your designs are reliable:
 
@@ -257,8 +164,7 @@
 
 See [FMEA Guide](docs/FMEA_GUIDE.md) for detailed documentation.
 
-## 📋 Project Structure
->>>>>>> 37d7f4a3
+## Project Structure
 
 ```
 my_circuit_project/
@@ -288,16 +194,9 @@
 | Manual component placement | Python code generates complete projects |
 | Search through symbol libraries | Verified components with JLCPCB availability |
 | Visual net verification | Explicit Python connections |
-<<<<<<< HEAD
 | GUI-based editing | Version-controlled Python files |
 | Copy-paste patterns | Reusable circuit functions |
-=======
-| GUI-based KiCad editing | Text-based Python circuit definitions |
-| Copy-paste circuit patterns | Reusable circuit functions |
 | Manual FMEA documentation | Automated 50+ page reliability analysis |
-
-## 📚 Learn More
->>>>>>> 37d7f4a3
 
 ## Resources
 
