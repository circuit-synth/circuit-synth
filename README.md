--- conflicted
+++ resolved
@@ -4,56 +4,7 @@
 
 ## What is Code-Based Circuit Design?
 
-<<<<<<< HEAD
 Circuit-synth brings software engineering practices to hardware design by letting you define circuits in Python code instead of clicking and dragging in a GUI. Your circuit becomes a program: testable, version-controlled, and composable.
-=======
-## 🚀 First Time User? Start Here!
-
-**Complete working example in 3 minutes:**
-
-```bash
-# 1. Install circuit-synth
-pip install circuit-synth
-
-# 2. Create a new project with working example
-uv run cs-new-project my_first_board
-
-# 3. Generate KiCad files from the example
-cd my_first_board/circuit-synth
-uv run python example_project/circuit-synth/main.py
-
-# 4. Open in KiCad (generated in ESP32_C6_Dev_Board/)
-open ESP32_C6_Dev_Board/ESP32_C6_Dev_Board.kicad_pro
-```
-
-**That's it!** You now have a complete ESP32-C6 development board schematic and PCB.
-
-**What you just created:**
-- ✅ ESP32-C6 microcontroller with proper power connections
-- ✅ USB-C connector with CC resistors
-- ✅ 3.3V voltage regulator
-- ✅ LED with current-limiting resistor
-- ✅ Complete KiCad project ready to edit/manufacture
-
-**Next steps:**
-- Modify `example_project/circuit-synth/main.py` to customize your circuit
-- Re-run `uv run python example_project/circuit-synth/main.py` to regenerate KiCad files
-- Open KiCad to view/edit your schematic and PCB layout
-
-## Installation
-
-```bash
-# Install with uv (recommended)
-uv add circuit-synth
-
-# Or with pip
-pip install circuit-synth
-```
-
-## Configuration
-
-### Logging Control
->>>>>>> 25a9355b
 
 ### Traditional Visual CAD Workflow
 
@@ -93,144 +44,7 @@
     cap_out[2] += gnd
 ```
 
-<<<<<<< HEAD
 This circuit is now a **reusable function**. Need 5 power supplies? Call `power_supply()` five times. Need to change all decoupling caps? Update one line. Want to review what changed? `git diff` shows exactly which connections were modified.
-=======
-## 🔄 Automatic Source Reference Rewriting (Round-Trip Workflow)
-
-Circuit-synth automatically updates your Python source code when KiCad auto-numbers component references, solving the back-annotation problem and enabling seamless round-trip workflow.
-
-### The Problem (Without Source Rewriting)
-
-```python
-# Your Python code
-cap1 = Component(ref="C", value="10uF", ...)   # ref="C"
-cap2 = Component(ref="C", value="100nF", ...)  # ref="C"
-cap3 = Component(ref="C", value="1uF", ...)    # ref="C"
-
-# After KiCad generation: C1, C2, C3 in KiCad
-# But Python still has ref="C" everywhere!
-# Next generation fails with "duplicate reference C"
-```
-
-### The Solution (Automatic Source Update)
-
-```python
-# Your original code
-cap1 = Component(ref="C", value="10uF", ...)   # ref="C"
-
-# After generation, your source is automatically updated to:
-cap1 = Component(ref="C1", value="10uF", ...)  # ref="C1"  ← Auto-updated!
-cap2 = Component(ref="C2", value="100nF", ...) # ref="C2"  ← Auto-updated!
-cap3 = Component(ref="C3", value="1uF", ...)   # ref="C3"  ← Auto-updated!
-
-# Subsequent generations work perfectly - refs stay synchronized!
-```
-
-### How It Works
-
-When you call `generate_kicad_project()`, circuit-synth:
-
-1. **Auto-numbers** components: `ref="C"` → `C1`, `C2`, `C3`
-2. **Updates your Python source file** with the final refs
-3. **Preserves** comments, docstrings, and formatting
-4. **Handles multiple components** with the same prefix correctly
-
-### Usage
-
-```python
-circuit = main_circuit()
-
-# Automatic source update (default when not force_regenerate)
-circuit.generate_kicad_project("my_board")
-
-# Explicitly control source updates
-circuit.generate_kicad_project(
-    "my_board",
-    update_source_refs=True   # Force update
-)
-
-# Disable source updates
-circuit.generate_kicad_project(
-    "my_board",
-    update_source_refs=False   # Never update
-)
-```
-
-### What Gets Updated
-
-✅ **Updated:**
-- Component reference values: `ref="R"` → `ref="R1"`
-- Both quote styles: `ref="C"` and `ref='C'`
-- Multiple components with same prefix (ordered replacement)
-
-❌ **NOT Updated (Preserved):**
-- Comments: `# Component with ref="R"` stays unchanged
-- Docstrings: Documentation examples remain intact
-- String literals: Other occurrences of "R" in strings
-
-### Safety Features
-
-- **Atomic file operations**: Uses temp file + rename (no corruption risk)
-- **Encoding preservation**: Maintains UTF-8, line endings (CRLF/LF)
-- **Permission preservation**: Keeps original file permissions
-- **Git-friendly**: Changes are visible in `git diff`
-- **Error handling**: Graceful fallback if source file unavailable
-
-### Benefits
-
-🎯 **Solves Round-Trip Problem**: Refs stay synchronized between Python and KiCad forever
-📝 **User-Visible Changes**: See exactly what changed in git diff
-🔄 **Seamless Workflow**: Edit Python → Generate KiCad → Edit Python → Regenerate
-⚡ **Zero Configuration**: Works automatically by default
-
-### Example: See It In Action
-
-```bash
-# 1. Create circuit with unnumbered refs
-echo 'cap = Component(ref="C", ...)' > circuit.py
-
-# 2. Generate KiCad project
-python circuit.py  # Calls generate_kicad_project()
-
-# 3. Check your source file
-cat circuit.py
-# Output: cap = Component(ref="C1", ...)  ← Updated!
-
-# 4. See what changed
-git diff circuit.py
-# Shows: -ref="C"
-#        +ref="C1"
-```
-
-### When Source Updates Are Skipped
-
-Source rewriting is automatically disabled when:
-- `force_regenerate=True` (full regeneration mode)
-- Running in REPL/interactive mode (no source file)
-- File is read-only (permission error)
-- Source file cannot be determined (frozen apps)
-
-In these cases, KiCad generation still works normally - only the Python source update is skipped.
-
----
-
-## Core Features
-
-- **Automatic Source Reference Rewriting**: Keep Python and KiCad refs synchronized (see above)
-- **Professional KiCad Output**: Generate .kicad_pro, .kicad_sch, .kicad_pcb files with modern kicad-sch-api integration
-- **Circuit Patterns Library**: 7 pre-made, manufacturing-ready circuits (buck/boost converters, battery chargers, sensors, communication)
-- **Hierarchical Design**: Modular subcircuits like software modules
-- **Atomic KiCad Operations**: Add/remove individual components from existing schematics with rollback safety
-- **Modern KiCad Integration**: Uses PyPI kicad-sch-api (v0.1.1+) for professional schematic generation
-- **Component Intelligence**: JLCPCB & DigiKey integration, symbol/footprint verification
-- **Fast JLCPCB Search**: Direct search with 80% speed improvement, 90% less tokens
-- **AI Integration**: Claude Code agents and skills for automated design assistance
-- **Circuit Debugging**: AI-powered PCB troubleshooting with systematic fault-finding
-- **FMEA Analysis**: Comprehensive reliability analysis with physics-based failure models
-- **Test Generation**: Automated test plans for validation
-- **Version Control**: Git-friendly text-based circuit definitions
->>>>>>> 25a9355b
 
 ### Key Benefits
 
@@ -250,7 +64,6 @@
 
 ### Claude Code Integration
 
-<<<<<<< HEAD
 Circuit-synth includes extensive Claude Code integration, making AI-assisted circuit design practical and powerful. When you create a circuit-synth project, you get:
 
 **Specialized AI Agents**: Domain experts for different aspects of circuit design:
@@ -307,6 +120,39 @@
 
 You get the best of both worlds: code-based definition with visual refinement.
 
+## 🚀 First Time User? Start Here!
+
+**Complete working example in 3 minutes:**
+
+```bash
+# 1. Install circuit-synth
+pip install circuit-synth
+
+# 2. Create a new project with working example
+uv run cs-new-project my_first_board
+
+# 3. Generate KiCad files from the example
+cd my_first_board/circuit-synth
+uv run python example_project/circuit-synth/main.py
+
+# 4. Open in KiCad (generated in ESP32_C6_Dev_Board/)
+open ESP32_C6_Dev_Board/ESP32_C6_Dev_Board.kicad_pro
+```
+
+**That's it!** You now have a complete ESP32-C6 development board schematic and PCB.
+
+**What you just created:**
+- ✅ ESP32-C6 microcontroller with proper power connections
+- ✅ USB-C connector with CC resistors
+- ✅ 3.3V voltage regulator
+- ✅ LED with current-limiting resistor
+- ✅ Complete KiCad project ready to edit/manufacture
+
+**Next steps:**
+- Modify `example_project/circuit-synth/main.py` to customize your circuit
+- Re-run `uv run python example_project/circuit-synth/main.py` to regenerate KiCad files
+- Open KiCad to view/edit your schematic and PCB layout
+
 ## Installation
 
 ```bash
@@ -316,7 +162,194 @@
 ```
 
 ## Quick Start
-=======
+
+```bash
+# Create new project with ESP32-C6 example
+cs-new-project
+
+# Generate KiCad files
+cd circuit-synth && uv run python circuit-synth/main.py
+```
+
+## Example Circuit
+
+```python
+from circuit_synth import *
+
+@circuit(name="Power_Supply")
+def power_supply(vbus_in, vcc_3v3_out, gnd):
+    """5V to 3.3V power regulation"""
+
+    regulator = Component(
+        symbol="Regulator_Linear:AMS1117-3.3",
+        ref="U",
+        footprint="Package_TO_SOT_SMD:SOT-223-3_TabPin2"
+    )
+
+    cap_in = Component(symbol="Device:C", ref="C", value="10uF",
+                      footprint="Capacitor_SMD:C_0805_2012Metric")
+    cap_out = Component(symbol="Device:C", ref="C", value="22uF",
+                       footprint="Capacitor_SMD:C_0805_2012Metric")
+
+    regulator["VI"] += vbus_in
+    regulator["VO"] += vcc_3v3_out
+    regulator["GND"] += gnd
+
+    cap_in[1] += vbus_in
+    cap_in[2] += gnd
+    cap_out[1] += vcc_3v3_out
+    cap_out[2] += gnd
+
+@circuit(name="Main_Circuit")
+def main_circuit():
+    vbus = Net('VBUS')
+    vcc_3v3 = Net('VCC_3V3')
+    gnd = Net('GND')
+
+    power_circuit = power_supply(vbus, vcc_3v3, gnd)
+
+if __name__ == "__main__":
+    circuit = main_circuit()
+    circuit.generate_kicad_project("my_board")
+```
+
+## 🔄 Automatic Source Reference Rewriting (Round-Trip Workflow)
+
+Circuit-synth automatically updates your Python source code when KiCad auto-numbers component references, solving the back-annotation problem and enabling seamless round-trip workflow.
+
+### The Problem (Without Source Rewriting)
+
+```python
+# Your Python code
+cap1 = Component(ref="C", value="10uF", ...)   # ref="C"
+cap2 = Component(ref="C", value="100nF", ...)  # ref="C"
+cap3 = Component(ref="C", value="1uF", ...)    # ref="C"
+
+# After KiCad generation: C1, C2, C3 in KiCad
+# But Python still has ref="C" everywhere!
+# Next generation fails with "duplicate reference C"
+```
+
+### The Solution (Automatic Source Update)
+
+```python
+# Your original code
+cap1 = Component(ref="C", value="10uF", ...)   # ref="C"
+
+# After generation, your source is automatically updated to:
+cap1 = Component(ref="C1", value="10uF", ...)  # ref="C1"  ← Auto-updated!
+cap2 = Component(ref="C2", value="100nF", ...) # ref="C2"  ← Auto-updated!
+cap3 = Component(ref="C3", value="1uF", ...)   # ref="C3"  ← Auto-updated!
+
+# Subsequent generations work perfectly - refs stay synchronized!
+```
+
+### How It Works
+
+When you call `generate_kicad_project()`, circuit-synth:
+
+1. **Auto-numbers** components: `ref="C"` → `C1`, `C2`, `C3`
+2. **Updates your Python source file** with the final refs
+3. **Preserves** comments, docstrings, and formatting
+4. **Handles multiple components** with the same prefix correctly
+
+### Usage
+
+```python
+circuit = main_circuit()
+
+# Automatic source update (default when not force_regenerate)
+circuit.generate_kicad_project("my_board")
+
+# Explicitly control source updates
+circuit.generate_kicad_project(
+    "my_board",
+    update_source_refs=True   # Force update
+)
+
+# Disable source updates
+circuit.generate_kicad_project(
+    "my_board",
+    update_source_refs=False   # Never update
+)
+```
+
+### What Gets Updated
+
+✅ **Updated:**
+- Component reference values: `ref="R"` → `ref="R1"`
+- Both quote styles: `ref="C"` and `ref='C'`
+- Multiple components with same prefix (ordered replacement)
+
+❌ **NOT Updated (Preserved):**
+- Comments: `# Component with ref="R"` stays unchanged
+- Docstrings: Documentation examples remain intact
+- String literals: Other occurrences of "R" in strings
+
+### Safety Features
+
+- **Atomic file operations**: Uses temp file + rename (no corruption risk)
+- **Encoding preservation**: Maintains UTF-8, line endings (CRLF/LF)
+- **Permission preservation**: Keeps original file permissions
+- **Git-friendly**: Changes are visible in `git diff`
+- **Error handling**: Graceful fallback if source file unavailable
+
+### Benefits
+
+🎯 **Solves Round-Trip Problem**: Refs stay synchronized between Python and KiCad forever
+📝 **User-Visible Changes**: See exactly what changed in git diff
+🔄 **Seamless Workflow**: Edit Python → Generate KiCad → Edit Python → Regenerate
+⚡ **Zero Configuration**: Works automatically by default
+
+### Example: See It In Action
+
+```bash
+# 1. Create circuit with unnumbered refs
+echo 'cap = Component(ref="C", ...)' > circuit.py
+
+# 2. Generate KiCad project
+python circuit.py  # Calls generate_kicad_project()
+
+# 3. Check your source file
+cat circuit.py
+# Output: cap = Component(ref="C1", ...)  ← Updated!
+
+# 4. See what changed
+git diff circuit.py
+# Shows: -ref="C"
+#        +ref="C1"
+```
+
+### When Source Updates Are Skipped
+
+Source rewriting is automatically disabled when:
+- `force_regenerate=True` (full regeneration mode)
+- Running in REPL/interactive mode (no source file)
+- File is read-only (permission error)
+- Source file cannot be determined (frozen apps)
+
+In these cases, KiCad generation still works normally - only the Python source update is skipped.
+
+---
+
+## Core Features
+
+- **Automatic Source Reference Rewriting**: Keep Python and KiCad refs synchronized (see above)
+- **Professional KiCad Output**: Generate .kicad_pro, .kicad_sch, .kicad_pcb files with modern kicad-sch-api integration
+- **Circuit Patterns Library**: 7 pre-made, manufacturing-ready circuits (buck/boost converters, battery chargers, sensors, communication)
+- **Hierarchical Design**: Modular subcircuits like software modules
+- **Component Intelligence**: JLCPCB & DigiKey integration, symbol/footprint verification
+- **AI Integration**: Claude Code agents and skills for automated design assistance
+- **FMEA Analysis**: Comprehensive reliability analysis with physics-based failure models
+- **Version Control**: Git-friendly text-based circuit definitions
+
+## Configuration
+
+```bash
+# Enable detailed logging
+export CIRCUIT_SYNTH_LOG_LEVEL=INFO  # ERROR, WARNING, INFO, DEBUG
+```
+
 ## Circuit Patterns Library
 
 Circuit-synth includes a curated library of 7 pre-made, manufacturing-ready circuit patterns for common design building blocks. Each pattern is a proven design with complete component selection, calculations, and PCB layout guidelines.
@@ -436,46 +469,17 @@
 The AI agents and skills will automatically select the right tools and expertise for your request.
 
 ## 🚀 Commands
->>>>>>> 25a9355b
-
-```bash
-# Create new project with ESP32-C6 example
-cs-new-project
-
-# Generate KiCad files
-cd circuit-synth && uv run python circuit-synth/main.py
-```
-
-<<<<<<< HEAD
-## Example Circuit
-
-```python
-from circuit_synth import *
-
-@circuit(name="Power_Supply")
-def power_supply(vbus_in, vcc_3v3_out, gnd):
-    """5V to 3.3V power regulation"""
-
-    regulator = Component(
-        symbol="Regulator_Linear:AMS1117-3.3",
-        ref="U",
-        footprint="Package_TO_SOT_SMD:SOT-223-3_TabPin2"
-    )
-
-    cap_in = Component(symbol="Device:C", ref="C", value="10uF",
-                      footprint="Capacitor_SMD:C_0805_2012Metric")
-    cap_out = Component(symbol="Device:C", ref="C", value="22uF",
-                       footprint="Capacitor_SMD:C_0805_2012Metric")
-
-    regulator["VI"] += vbus_in
-    regulator["VO"] += vcc_3v3_out
-    regulator["GND"] += gnd
-
-    cap_in[1] += vbus_in
-    cap_in[2] += gnd
-    cap_out[1] += vcc_3v3_out
-    cap_out[2] += gnd
-=======
+
+### Project Creation
+```bash
+cs-new-project              # Complete project setup with ESP32-C6 example
+```
+
+### Circuit Generation
+```bash
+cd circuit-synth && uv run python example_project/circuit-synth/main.py    # Generate KiCad files from Python code
+```
+
 ### Available Commands
 
 ```bash
@@ -497,69 +501,6 @@
 /analyze-fmea my_circuit.py     # Run reliability analysis
 ```
 
-## ⚡ Atomic KiCad Operations
->>>>>>> 25a9355b
-
-@circuit(name="Main_Circuit")
-def main_circuit():
-    vbus = Net('VBUS')
-    vcc_3v3 = Net('VCC_3V3')
-    gnd = Net('GND')
-
-    power_circuit = power_supply(vbus, vcc_3v3, gnd)
-
-if __name__ == "__main__":
-    circuit = main_circuit()
-    circuit.generate_kicad_project("my_board")
-```
-
-## Features
-
-- **Professional KiCad Output**: Generate complete .kicad_pro, .kicad_sch, .kicad_pcb projects
-- **Hierarchical Design**: Build modular circuits with reusable subcircuits like software functions
-- **Component Intelligence**: Real-time JLCPCB & DigiKey availability, pricing, and alternatives
-- **AI-Powered Design**: Specialized Claude Code agents for automated circuit generation and optimization
-- **SPICE Simulation**: Built-in circuit validation with DC, AC, and transient analysis
-- **Version Control Friendly**: Text-based Python definitions work seamlessly with git
-- **Manufacturing Ready**: Automatic BOM generation with verified component availability
-
-## Configuration
-
-```bash
-# Enable detailed logging
-export CIRCUIT_SYNTH_LOG_LEVEL=INFO  # ERROR, WARNING, INFO, DEBUG
-```
-
-## Claude Code Integration
-
-Circuit-synth projects include specialized AI agents for automated design workflows.
-
-### Available Slash Commands
-
-```bash
-# Component search
-/find-symbol STM32              # Search KiCad symbol libraries
-/find-footprint LQFP64          # Find component footprints
-/find-parts "0.1uF 0603"        # Search across all suppliers
-/find-stm32 "3 SPIs, USB"       # STM32-specific search
-
-# Circuit generation
-/generate-validated-circuit "ESP32 IoT sensor" mcu
-/validate-existing-circuit
-
-# Analysis
-/analyze-fmea my_circuit.py     # Reliability analysis
-```
-
-### AI Agents
-
-- **circuit-architect**: Complete system-level design and architecture planning
-- **circuit-synth**: Generate production-ready circuit-synth Python code
-- **simulation-expert**: SPICE simulation setup and performance optimization
-- **component-search**: Multi-source component search with price/availability comparison
-- **jlc-parts-finder**: Real-time JLCPCB stock levels and pricing
-- **test-plan-creator**: Automated test procedure generation
-
 ## Component Search
 
 ### Multi-Source Search
@@ -599,10 +540,166 @@
 jlc-fast search "USB-C connector" --min-stock 500
 jlc-fast cheapest "10k resistor" --min-stock 10000
 ```
-<<<<<<< HEAD
 
 ### DigiKey Setup
-=======
+
+Configure DigiKey API for access to 8M+ components:
+
+```bash
+python -m circuit_synth.manufacturing.digikey.config_manager
+python -m circuit_synth.manufacturing.digikey.test_connection
+```
+
+## Library Sourcing
+
+Multi-source component library search with automatic fallback:
+
+```bash
+cs-library-setup                     # Show configuration status
+cs-setup-snapeda-api YOUR_KEY        # Optional: Enable SnapEDA API
+cs-setup-digikey-api KEY CLIENT_ID   # Optional: Enable DigiKey API
+```
+
+The `/find-symbol` and `/find-footprint` commands automatically search in order:
+1. Local KiCad installation
+2. DigiKey GitHub libraries (150+ curated libraries)
+3. SnapEDA API (millions of components)
+4. DigiKey API (supplier validation)
+
+Results show source: `[Local]`, `[DigiKey GitHub]`, `[SnapEDA]`, `[DigiKey API]`
+
+## SPICE Simulation
+
+```python
+circuit = my_circuit()
+sim = circuit.simulator()
+
+# DC analysis
+result = sim.operating_point()
+print(f"Output: {result.get_voltage('VOUT'):.3f}V")
+
+# AC analysis
+ac_result = sim.ac_analysis(1, 100000)
+```
+
+## FMEA Analysis
+
+Automated reliability analysis with comprehensive failure mode detection:
+
+```bash
+# Generate FMEA report
+uv run python -m circuit_synth.tools.quality_assurance.fmea_cli my_circuit.py
+
+# Specify output file and risk threshold
+uv run python -m circuit_synth.tools.quality_assurance.fmea_cli my_circuit.py -o report.pdf --threshold 150
+```
+
+Python API:
+```python
+from circuit_synth.quality_assurance import EnhancedFMEAAnalyzer
+from circuit_synth.quality_assurance import ComprehensiveFMEAReportGenerator
+
+analyzer = EnhancedFMEAAnalyzer()
+circuit_context = {
+    'environment': 'industrial',       # Operating environment
+    'safety_critical': True,           # Affects severity ratings
+    'production_volume': 'high'        # Influences detection ratings
+}
+
+# Generate 50+ page PDF report
+generator = ComprehensiveFMEAReportGenerator("My Project")
+report_path = generator.generate_comprehensive_report(
+    analysis_results,
+    output_path="FMEA_Report.pdf"
+)
+```
+
+### What Gets Analyzed
+
+- **Comprehensive failure mode database** covering all standard component types
+- **Context-aware analysis** adjusts risk ratings based on circuit environment and stress factors
+- **Physics-based reliability models** (Arrhenius, Coffin-Manson, Black's equation) referenced in reports
+- **IPC Class 3 Compliance**: High-reliability assembly standards
+- **Risk Priority Number (RPN)** calculations (Severity × Occurrence × Detection)
+- **Mitigation Strategies**: Specific recommendations for each failure mode
+
+### Command Line FMEA
+
+```bash
+# Quick FMEA analysis
+uv run python -m circuit_synth.tools.quality_assurance.fmea_cli my_circuit.py
+
+# Specify output file
+uv run python -m circuit_synth.tools.quality_assurance.fmea_cli my_circuit.py -o FMEA_Report.pdf
+
+# Analyze with custom threshold
+uv run python -m circuit_synth.tools.quality_assurance.fmea_cli my_circuit.py --threshold 150
+```
+
+See [FMEA Guide](docs/FMEA_GUIDE.md) for detailed documentation.
+
+## Library Sourcing System
+
+Hybrid component discovery across multiple sources with automatic fallback:
+
+### Setup
+```bash
+cs-library-setup                    # Show configuration status
+cs-setup-snapeda-api YOUR_KEY       # Optional: SnapEDA API access  
+cs-setup-digikey-api KEY CLIENT_ID  # Optional: DigiKey API access
+```
+
+### Usage
+Enhanced `/find-symbol` and `/find-footprint` commands automatically search:
+1. **Local KiCad** (user installation)
+2. **DigiKey GitHub** (150 curated libraries, auto-converted)
+3. **SnapEDA API** (millions of components)
+4. **DigiKey API** (supplier validation)
+
+Results show source tags: `[Local]`, `[DigiKey GitHub]`, `[SnapEDA]`, `[DigiKey API]`
+
+## Fast JLCPCB Component Search
+
+The optimized search API provides direct JLCPCB component lookup without agent overhead:
+
+### Python API
+
+```python
+from circuit_synth.manufacturing.jlcpcb import fast_jlc_search, find_cheapest_jlc
+
+# Fast search with filtering
+results = fast_jlc_search("STM32G4", min_stock=100, max_results=5)
+for r in results:
+    print(f"{r.part_number}: {r.description} (${r.price}, stock: {r.stock})")
+
+# Find cheapest option
+cheapest = find_cheapest_jlc("0.1uF 0603", min_stock=1000)
+print(f"Cheapest: {cheapest.part_number} at ${cheapest.price}")
+```
+
+### CLI Usage
+
+```bash
+# Search components
+jlc-fast search "USB-C connector" --min-stock 500
+
+# Find cheapest with stock
+jlc-fast cheapest "10k resistor" --min-stock 10000
+
+# Performance benchmark
+jlc-fast benchmark
+```
+
+### Performance Improvements
+
+- **80% faster**: ~0.5s vs ~30s with agent-based search
+- **90% less tokens**: 0 LLM tokens vs ~500 per search
+- **Intelligent caching**: Avoid repeated API calls
+- **Batch operations**: Search multiple components efficiently
+
+## Project Structure
+
+```
 my_circuit_project/
 ├── example_project/
 │   ├── circuit-synth/
@@ -657,19 +754,10 @@
 - [Documentation](https://docs.circuit-synth.com)
 - [Examples](https://github.com/circuit-synth/examples)
 - [Contributing](CONTRIBUTING.md)
->>>>>>> 25a9355b
-
-Configure DigiKey API for access to 8M+ components:
-
-```bash
-<<<<<<< HEAD
-python -m circuit_synth.manufacturing.digikey.config_manager
-python -m circuit_synth.manufacturing.digikey.test_connection
-```
-
-## Library Sourcing
-=======
-# Clone and install
+
+## Development Setup
+
+```bash
 git clone https://github.com/circuit-synth/circuit-synth.git
 cd circuit-synth
 uv sync
@@ -711,87 +799,17 @@
 
 See `CLAUDE_FOLDER_STRUCTURE_RESEARCH.md` for detailed explanation of this architecture.
 
->>>>>>> 25a9355b
-
-Multi-source component library search with automatic fallback:
-
-```bash
-cs-library-setup                     # Show configuration status
-cs-setup-snapeda-api YOUR_KEY        # Optional: Enable SnapEDA API
-cs-setup-digikey-api KEY CLIENT_ID   # Optional: Enable DigiKey API
-```
-
-The `/find-symbol` and `/find-footprint` commands automatically search in order:
-1. Local KiCad installation
-2. DigiKey GitHub libraries (150+ curated libraries)
-3. SnapEDA API (millions of components)
-4. DigiKey API (supplier validation)
-
-Results show source: `[Local]`, `[DigiKey GitHub]`, `[SnapEDA]`, `[DigiKey API]`
-
-## SPICE Simulation
-
-```python
-circuit = my_circuit()
-sim = circuit.simulator()
-
-# DC analysis
-result = sim.operating_point()
-print(f"Output: {result.get_voltage('VOUT'):.3f}V")
-
-# AC analysis
-ac_result = sim.ac_analysis(1, 100000)
-```
-
-## FMEA Analysis
-
-Automated reliability analysis with comprehensive failure mode detection:
-
-```bash
-# Generate FMEA report
-uv run python -m circuit_synth.tools.quality_assurance.fmea_cli my_circuit.py
-
-# Specify output file and risk threshold
-uv run python -m circuit_synth.tools.quality_assurance.fmea_cli my_circuit.py -o report.pdf --threshold 150
-```
-
-Python API:
-```python
-from circuit_synth.quality_assurance import EnhancedFMEAAnalyzer
-from circuit_synth.quality_assurance import ComprehensiveFMEAReportGenerator
-
-analyzer = EnhancedFMEAAnalyzer()
-circuit_context = {
-    'environment': 'industrial',       # Operating environment
-    'safety_critical': True,           # Affects severity ratings
-    'production_volume': 'high'        # Influences detection ratings
-}
-
-# Generate 50+ page PDF report
-generator = ComprehensiveFMEAReportGenerator("My Project")
-report_path = generator.generate_comprehensive_report(
-    analysis_results,
-    output_path="FMEA_Report.pdf"
-)
-```
-
-Features:
-- Comprehensive failure mode database covering all standard component types
-- Context-aware analysis adjusts risk ratings based on circuit environment and stress factors
-- Physics-based reliability models (Arrhenius, Coffin-Manson, Black's equation) referenced in reports
-- IPC Class 3 compliance checking
-- Risk Priority Number (RPN) calculations (Severity × Occurrence × Detection)
-- Specific mitigation strategies for each failure mode
-
-## Development Setup
-
-```bash
-git clone https://github.com/circuit-synth/circuit-synth.git
-cd circuit-synth
-uv sync
-
-# Run tests
-uv run pytest
+## Testing
+
+```bash
+# Run comprehensive tests
+./tools/testing/run_full_regression_tests.py
+
+# Python tests only
+uv run pytest --cov=circuit_synth
+
+# Pre-release regression test
+./tools/testing/run_full_regression_tests.py
 
 # Code quality
 black src/ && isort src/ && flake8 src/ && mypy src/
