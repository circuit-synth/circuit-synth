--- conflicted
+++ resolved
@@ -83,11 +83,7 @@
 - **Component Intelligence**: JLCPCB integration, symbol/footprint verification
 - **AI Integration**: Claude Code agents for automated design assistance
 - **Test Plan Generation**: Automated test procedures for validation and manufacturing
-<<<<<<< HEAD
-- **Version Control Friendly**: Git-trackable Python files vs binary KiCad files
-=======
 - **Version Control Friendly**: Git-trackable Python files with meaningful diffs
->>>>>>> 9cf7ba08
 
 ## 🤖 AI-Powered Design
 
