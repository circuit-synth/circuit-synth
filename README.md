# circuit-synth

**Python-based circuit design with KiCad integration and AI acceleration.**

Generate professional KiCad projects from Python code with hierarchical design, version control, and automated documentation.

## Installation

```bash
# Install with uv (recommended)
uv add circuit-synth

# Or with pip
pip install circuit-synth
```

## Configuration

### Logging Control

By default, circuit-synth runs with minimal logging output (WARNING level). To enable detailed logs for debugging:

```bash
# Enable verbose logging via environment variable
export CIRCUIT_SYNTH_LOG_LEVEL=INFO

# Or set it in your Python script
import os
os.environ['CIRCUIT_SYNTH_LOG_LEVEL'] = 'INFO'
```

Available log levels:
- `ERROR`: Only show errors
- `WARNING`: Show warnings and errors (default)
- `INFO`: Show informational messages, progress updates
- `DEBUG`: Show detailed debugging information

## Quick Start

```bash
# Create new project with example circuit
uv run cs-new-project

# This generates a complete ESP32-C6 development board
cd circuit-synth && uv run python example_project/circuit-synth/main.py
```

## Example: Power Supply Circuit

```python
from circuit_synth import *

@circuit(name="Power_Supply")
def power_supply(vbus_in, vcc_3v3_out, gnd):
    """5V to 3.3V power regulation subcircuit"""
    
    # Components with KiCad integration
    regulator = Component(
        symbol="Regulator_Linear:AMS1117-3.3", 
        ref="U",
        footprint="Package_TO_SOT_SMD:SOT-223-3_TabPin2"
    )
    
    # Input/output capacitors
    cap_in = Component(symbol="Device:C", ref="C", value="10uF",
                      footprint="Capacitor_SMD:C_0805_2012Metric")
    cap_out = Component(symbol="Device:C", ref="C", value="22uF",
                       footprint="Capacitor_SMD:C_0805_2012Metric")
    
    # Explicit connections
    regulator["VI"] += vbus_in    # Input pin
    regulator["VO"] += vcc_3v3_out # Output pin
    regulator["GND"] += gnd
    
    cap_in[1] += vbus_in
    cap_in[2] += gnd
    cap_out[1] += vcc_3v3_out
    cap_out[2] += gnd

@circuit(name="Main_Circuit")
def main_circuit():
    """Complete circuit with hierarchical design"""
    
    # Create shared nets
    vbus = Net('VBUS')
    vcc_3v3 = Net('VCC_3V3')
    gnd = Net('GND')
    
    # Use the power supply subcircuit
    power_circuit = power_supply(vbus, vcc_3v3, gnd)

# Generate KiCad project
if __name__ == "__main__":
    circuit = main_circuit()
    circuit.generate_kicad_project("my_board")
```

## Core Features

- **Professional KiCad Output**: Generate .kicad_pro, .kicad_sch, .kicad_pcb files
- **Hierarchical Design**: Modular subcircuits like software modules  
- **Component Intelligence**: JLCPCB & DigiKey integration, symbol/footprint verification
- **Fast JLCPCB Search**: Direct search with 80% speed improvement, 90% less tokens
- **AI Integration**: Claude Code agents for automated design assistance
- **Circuit Debugging**: AI-powered PCB troubleshooting with systematic fault-finding
- **FMEA Analysis**: Comprehensive reliability analysis with physics-based failure models
- **Test Generation**: Automated test plans for validation
- **Version Control**: Git-friendly text-based circuit definitions

## AI-Powered Design

### Claude Code Commands

```bash
# AI agent commands (with Claude Code)
/find-symbol STM32                    # Search KiCad symbols
/find-footprint LQFP64                # Find footprints  
/generate-validated-circuit "ESP32 IoT sensor" mcu

# Circuit debugging commands (NEW!)
/debug-start "Board not powering on" --board="my_board"
/debug-measure "VCC: 3.3V, GND: 0V"
/debug-analyze                        # Get AI analysis
/debug-suggest                        # Next troubleshooting steps
```

### 🤖 Claude Code Agents

Circuit-synth includes specialized AI agents for different aspects of circuit design. Each agent has deep expertise in their domain:

#### **circuit-architect** - Master Circuit Design Coordinator
- **Use for**: Complex multi-component designs, system-level architecture
- **Expertise**: Circuit topology planning, component selection, design trade-offs
- **Example**: *"Design a complete IoT sensor node with power management, wireless connectivity, and sensor interfaces"*

#### **circuit-synth** - Circuit Code Generation Specialist  
- **Use for**: Converting natural language to working Python circuit code
- **Expertise**: circuit-synth syntax, KiCad integration, hierarchical design patterns
- **Example**: *"Generate Python code for a USB-C PD trigger circuit with 20V output"*

#### **simulation-expert** - SPICE Simulation and Circuit Validation
- **Use for**: Circuit analysis, performance optimization, validation
- **Expertise**: SPICE simulation setup, component modeling, performance analysis
- **Example**: *"Simulate this amplifier circuit and optimize for 40dB gain with <100mW power"*

#### **circuit-debugger** - AI-Powered PCB Troubleshooting Specialist (NEW!)
- **Use for**: Hardware debugging, fault-finding, troubleshooting non-working boards
- **Expertise**: Systematic debugging, test equipment usage, failure pattern recognition
- **Example**: *"My board isn't powering on - help me debug the issue step by step"*

#### **component-search** - Multi-Source Component Search
- **Use for**: Component selection across all suppliers, price comparison, availability checking
- **Expertise**: JLCPCB, DigiKey, and future suppliers (Mouser, LCSC, etc.)
- **Example**: *"Find 0.1uF 0603 capacitors across all suppliers with pricing comparison"*

#### **jlc-parts-finder** - JLCPCB Component Intelligence
- **Use for**: Real-time component availability, pricing, and alternatives
- **Expertise**: JLCPCB catalog search, stock levels, KiCad symbol verification
- **Example**: *"Find STM32 with 3 SPIs available on JLCPCB under $5"*

#### **general-purpose** - Research and Analysis
- **Use for**: Open-ended research, codebase analysis, complex searches
- **Expertise**: Technical research, documentation analysis, multi-step problem solving
- **Example**: *"Research best practices for EMI reduction in switching power supplies"*

#### **test-plan-creator** - Test Plan Generation and Validation
- **Use for**: Creating comprehensive test procedures for circuit validation
- **Expertise**: Functional, performance, safety, and manufacturing test plans
- **Example**: *"Generate test plan for ESP32 dev board with power measurements"*

#### **fmea-analyzer** - Failure Mode and Effects Analysis
- **Use for**: Reliability analysis, risk assessment, failure prediction
- **Expertise**: Component failure modes, physics of failure, IPC Class 3 compliance
- **Example**: *"Analyze my circuit for potential failure modes and generate FMEA report"*

### Using Agents Effectively

```bash
# Start with circuit-architect for complex projects
"Design an ESP32-based environmental monitoring station"

# Use circuit-synth for code generation
"Generate circuit-synth code for the power supply section"

# Validate with simulation-expert
"Simulate this buck converter and verify 3.3V output ripple"

# Optimize with component-search
"Replace expensive components with JLCPCB alternatives"
```

**Pro Tip**: Let the **circuit-architect** coordinate complex projects - it will automatically delegate to other specialists as needed!

### **Agent Categories:**
- **Circuit Design**: circuit-architect, circuit-synth, simulation-expert, test-plan-creator
- **Development**: circuit_generation_agent, contributor, first_setup_agent  
- **Manufacturing**: component-search, jlc-parts-finder, stm32-mcu-finder

### **Command Categories:**
- **Circuit Design**: analyze-design, find-footprint, find-symbol, validate-existing-circuit
- **Development**: dev-run-tests, dev-update-and-commit, dev-review-branch
- **Manufacturing**: find-parts, find-mcu, find_stm32
- **Test Planning**: create-test-plan, generate-manufacturing-tests
- **Setup**: setup-kicad-plugins, setup_circuit_synth

## 🚀 Commands

### Project Creation
```bash
cs-new-project              # Complete project setup with ESP32-C6 example
```

### Circuit Generation
```bash
cd circuit-synth && uv run python example_project/circuit-synth/main.py    # Generate KiCad files from Python code
```

### Claude Code Slash Commands
Available when working with Claude Code in a circuit-synth project:

```bash
# Component Search
/find-symbol STM32              # Search KiCad symbol libraries
/find-footprint LQFP64          # Find footprint libraries
/find-stm32 "3 SPIs, USB"       # STM32 with specific peripherals

# Circuit generation
/generate-validated-circuit "ESP32 IoT sensor" mcu
/validate-existing-circuit      # Validate current circuit code

# Component Intelligence  
/find-parts "0.1uF 0603 X7R capacitor"               # Search all suppliers
/find-parts "STM32F407" --source jlcpcb              # JLCPCB only
/find-parts "LM358" --compare                        # Compare across suppliers
/find-stm32 "3 SPIs, USB, available JLCPCB"          # STM32-specific search

# Fast JLCPCB CLI (no agents, 80% faster)
jlc-fast search STM32G4            # Direct search
jlc-fast cheapest "10uF 0805"      # Find cheapest option
jlc-fast most-available LM358      # Find highest stock

# FMEA analysis
/analyze-fmea my_circuit.py     # Run FMEA analysis on circuit
```

### Specialized AI Agents

When working with Claude Code, these agents provide domain expertise:

- **circuit-architect**: Overall circuit design and system architecture
- **circuit-synth**: Python code generation for circuits  
- **simulation-expert**: SPICE simulation and validation
- **component-guru**: Component selection and JLCPCB sourcing
- **jlc-parts-finder**: Real-time JLCPCB availability checking
- **stm32-mcu-finder**: STM32 peripheral search and selection
- **test-plan-creator**: Automated test plan generation
- **fmea-analyzer**: Reliability analysis and failure prediction

## FMEA and Quality Assurance

Circuit-synth includes comprehensive failure analysis capabilities to ensure your designs are reliable:

### Automated FMEA Analysis

```python
from circuit_synth.quality_assurance import EnhancedFMEAAnalyzer
from circuit_synth.quality_assurance import ComprehensiveFMEAReportGenerator

# Analyze your circuit for failures
analyzer = EnhancedFMEAAnalyzer()
circuit_context = {
    'environment': 'industrial',    # Set operating environment
    'safety_critical': True,        # Affects severity ratings
    'production_volume': 'high'     # Influences detection ratings
}

# Generate comprehensive PDF report (50+ pages)
generator = ComprehensiveFMEAReportGenerator("My Project")
report_path = generator.generate_comprehensive_report(
    analysis_results,
    output_path="FMEA_Report.pdf"
)
```

### What Gets Analyzed

- **300+ Failure Modes**: Component failures, solder joints, environmental stress
- **Physics-Based Models**: Arrhenius, Coffin-Manson, Black's equation
- **IPC Class 3 Compliance**: High-reliability assembly standards
- **Risk Assessment**: RPN (Risk Priority Number) calculations
- **Mitigation Strategies**: Specific recommendations for each failure mode

### Command Line FMEA

```bash
# Quick FMEA analysis
uv run python -m circuit_synth.tools.quality_assurance.fmea_cli my_circuit.py

# Specify output file
uv run python -m circuit_synth.tools.quality_assurance.fmea_cli my_circuit.py -o FMEA_Report.pdf

# Analyze with custom threshold
uv run python -m circuit_synth.tools.quality_assurance.fmea_cli my_circuit.py --threshold 150
```

See [FMEA Guide](docs/FMEA_GUIDE.md) for detailed documentation.

## Fast JLCPCB Component Search

The optimized search API provides direct JLCPCB component lookup without agent overhead:

### Python API

```python
from circuit_synth.manufacturing.jlcpcb import fast_jlc_search, find_cheapest_jlc

# Fast search with filtering
results = fast_jlc_search("STM32G4", min_stock=100, max_results=5)
for r in results:
    print(f"{r.part_number}: {r.description} (${r.price}, stock: {r.stock})")

# Find cheapest option
cheapest = find_cheapest_jlc("0.1uF 0603", min_stock=1000)
print(f"Cheapest: {cheapest.part_number} at ${cheapest.price}")
```

### CLI Usage

```bash
# Search components
jlc-fast search "USB-C connector" --min-stock 500

# Find cheapest with stock
jlc-fast cheapest "10k resistor" --min-stock 10000

# Performance benchmark
jlc-fast benchmark
```

### Performance Improvements

- **80% faster**: ~0.5s vs ~30s with agent-based search
- **90% less tokens**: 0 LLM tokens vs ~500 per search
- **Intelligent caching**: Avoid repeated API calls
- **Batch operations**: Search multiple components efficiently

## Project Structure

```
my_circuit_project/
├── example_project/
│   ├── circuit-synth/
│   │   ├── main.py              # ESP32-C6 dev board (hierarchical)
│   │   ├── power_supply.py      # 5V→3.3V regulation
│   │   ├── usb.py               # USB-C with CC resistors
│   │   ├── esp32c6.py           # ESP32-C6 microcontroller
│   │   └── led_blinker.py       # Status LED control
│   └── ESP32_C6_Dev_Board/      # Generated KiCad files
│       ├── ESP32_C6_Dev_Board.kicad_pro
│       ├── ESP32_C6_Dev_Board.kicad_sch
│       ├── ESP32_C6_Dev_Board.kicad_pcb
│       └── ESP32_C6_Dev_Board.net
├── README.md                # Project guide
├── CLAUDE.md                # AI assistant instructions
└── pyproject.toml           # Project dependencies
```


## Why Circuit-Synth?

| Traditional EE Workflow | With Circuit-Synth |
|-------------------------|-------------------|
| Manual component placement | `python example_project/circuit-synth/main.py` → Complete project |
| Hunt through symbol libraries | Verified components with JLCPCB & DigiKey availability |
| Visual net verification | Explicit Python connections |
| GUI-based editing | Version-controlled Python files |
| Copy-paste patterns | Reusable circuit functions |
| Manual FMEA documentation | Automated 50+ page reliability analysis |

## Resources

- [Documentation](https://docs.circuit-synth.com)
- [Examples](https://github.com/circuit-synth/examples)
- [Contributing](CONTRIBUTING.md)

## Development Setup

```bash
# Clone and install
git clone https://github.com/circuit-synth/circuit-synth.git
cd circuit-synth
uv sync

# Run tests
uv run pytest

# Optional: Register Claude Code agents
uv run register-agents
```


For 6x performance improvement:

```bash

# Build modules

# Test integration
```

## Testing

```bash
# Run all tests
./scripts/run_all_tests.sh

# Python tests only
uv run pytest --cov=circuit_synth

# Pre-release regression test
./tools/testing/run_full_regression_tests.py

# Code quality
black src/ && isort src/ && flake8 src/ && mypy src/
```

## KiCad Requirements

KiCad 8.0+ required:

```bash
# macOS
brew install kicad

# Linux
sudo apt install kicad

# Windows
# Download from kicad.org
```

## Troubleshooting

Install the AI-powered KiCad plugin for direct Claude Code integration:

```bash
# Install KiCad plugins
uv run cs-setup-kicad-plugins
```

**Usage:**
- **PCB Editor**: Tools → External Plugins → "Circuit-Synth AI"  
- **Schematic Editor**: Tools → Generate BOM → "Circuit-Synth AI"

## 🛠️ Advanced Configuration

### Environment Variables

```bash
# Optional performance settings
export CIRCUIT_SYNTH_PARALLEL_PROCESSING=true

# KiCad path override (if needed)
export KICAD_SYMBOL_DIR="/custom/path/to/symbols"
export KICAD_FOOTPRINT_DIR="/custom/path/to/footprints"
```

### Component Database Configuration

```bash
# JLCPCB API configuration (optional)
export JLCPCB_API_KEY="your_api_key"
export JLCPCB_CACHE_DURATION=3600  # Cache for 1 hour

# DigiKey API configuration (optional, for component search)
export DIGIKEY_CLIENT_ID="your_client_id"
export DIGIKEY_CLIENT_SECRET="your_client_secret"
# Or run: python -m circuit_synth.manufacturing.digikey.config_manager
```

## 🔍 Component Sourcing

circuit-synth provides integrated access to multiple component distributors for real-time availability, pricing, and specifications.

### Unified Multi-Source Search (Recommended)
Search across all suppliers with one interface:
```python
from circuit_synth.manufacturing import find_parts

# Search all suppliers
results = find_parts("0.1uF 0603 X7R", sources="all")

# Search specific supplier
jlc_results = find_parts("STM32F407", sources="jlcpcb")
dk_results = find_parts("LM358", sources="digikey")

# Compare across suppliers
comparison = find_parts("3.3V regulator", sources="all", compare=True)
print(comparison)  # Shows price/availability comparison table

# Filter by requirements
high_stock = find_parts("10k resistor", min_stock=10000, max_price=0.10)
```

### JLCPCB Integration
Best for PCB assembly and production:
```python
from circuit_synth.manufacturing.jlcpcb import search_jlc_components_web

# Find components available for assembly
results = search_jlc_components_web("STM32F407", max_results=10)
```

### DigiKey Integration  
Best for prototyping and wide selection:
```python
from circuit_synth.manufacturing.digikey import search_digikey_components

# Search DigiKey's 8M+ component catalog
results = search_digikey_components("0.1uF 0603 X7R", max_results=10)

# Get detailed pricing and alternatives
from circuit_synth.manufacturing.digikey import DigiKeyComponentSearch
searcher = DigiKeyComponentSearch()
component = searcher.get_component_details("399-1096-1-ND")
alternatives = searcher.find_alternatives(component, max_results=5)
```

### DigiKey Setup
```bash
# Interactive configuration
python -m circuit_synth.manufacturing.digikey.config_manager

# Test connection
python -m circuit_synth.manufacturing.digikey.test_connection
```

See [docs/DIGIKEY_SETUP.md](docs/DIGIKEY_SETUP.md) for detailed setup instructions.

### Multi-Source Strategy
- **Prototyping**: Use DigiKey for fast delivery and no minimums
- **Small Batch**: Compare JLCPCB vs DigiKey for best value
- **Production**: Optimize with JLCPCB for integrated assembly
- **Risk Mitigation**: Maintain alternatives from multiple sources

## 🐛 Troubleshooting

### Common Issues

**KiCad Symbol/Footprint Not Found:**
```bash
# Verify KiCad installation
kicad-cli version

# Search for components (with Claude Code)
/find-symbol STM32
/find-footprint LQFP64
```

**Build Issues:**
```bash
# Clean rebuild
```

## Contributing

See [CONTRIBUTING.md](CONTRIBUTING.md) for development setup and guidelines.

## 🏗️ Architecture Overview

### Technical Stack
- **Frontend**: Python 3.9+ with type hints
- **KiCad Integration**: Direct file format support (.kicad_pro, .kicad_sch, .kicad_pcb)
- **AI Integration**: Claude Code agents with specialized circuit design expertise

### File Structure
```
circuit-synth/
├── src/circuit_synth/           # Python package
│   ├── core/                    # Core circuit representation
│   ├── kicad/                   # KiCad file I/O
│   ├── component_info/          # Component databases
│   ├── manufacturing/           # JLCPCB, DigiKey, etc.
│   └── simulation/              # SPICE integration
<<<<<<< HEAD
├── examples/                    # Usage examples
=======
├── example_project/             # Complete usage example
>>>>>>> 8d333215
├── tests/                       # Test suites
└── scripts/                     # Build and development scripts
```

## 🤝 Contributing

### Development Workflow
1. **Fork repository** and create feature branch
2. **Follow coding standards** (black, isort, mypy)
3. **Add tests** for new functionality
4. **Update documentation** as needed
5. **Submit pull request** with clear description

### Coding Standards
- **Python**: Type hints, dataclasses, SOLID principles
- **Documentation**: Clear docstrings and inline comments
- **Testing**: Comprehensive test coverage for new features

See [CONTRIBUTING.md](CONTRIBUTING.md) for detailed guidelines.

---

**Professional PCB Design with Python**<|MERGE_RESOLUTION|>--- conflicted
+++ resolved
@@ -582,11 +582,7 @@
 │   ├── component_info/          # Component databases
 │   ├── manufacturing/           # JLCPCB, DigiKey, etc.
 │   └── simulation/              # SPICE integration
-<<<<<<< HEAD
-├── examples/                    # Usage examples
-=======
 ├── example_project/             # Complete usage example
->>>>>>> 8d333215
 ├── tests/                       # Test suites
 └── scripts/                     # Build and development scripts
 ```
