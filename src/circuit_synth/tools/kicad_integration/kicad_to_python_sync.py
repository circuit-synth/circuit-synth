#!/usr/bin/env python3
"""
KiCad to Python Synchronization Tool

This tool converts KiCad schematics to Python circuit definitions,
automatically creating the necessary files and directories.

Features:
- Parses KiCad schematics to extract components and nets
- Uses LLM-assisted code generation for intelligent merging
- Creates directories and files automatically if they don't exist
- Creates backups before overwriting existing files
- Preserves exact component references from KiCad

Usage:
    kicad-to-python <kicad_project> <python_file_or_directory>
    kicad-to-python <kicad_project> <python_file_or_directory> --backup
"""

import argparse
import json
import logging
import sys
<<<<<<< HEAD
import tempfile
=======
>>>>>>> 62d0a294
import warnings
from pathlib import Path
from typing import Dict, Optional

from circuit_synth.tools.utilities.kicad_parser import KiCadParser

# Import refactored modules
from circuit_synth.tools.utilities.models import Circuit, Component, Net
from circuit_synth.tools.utilities.python_code_generator import PythonCodeGenerator

# Configure logging
logging.basicConfig(
    level=logging.INFO, format="%(asctime)s - %(name)s - %(levelname)s - %(message)s"
)
logger = logging.getLogger(__name__)


class KiCadToPythonSyncer:
    """Main synchronization class"""

    def __init__(
        self,
        kicad_project_or_json: str,
        python_file: str,
        preview_only: bool = True,
        create_backup: bool = True,
    ):
        """
        Initialize syncer with JSON or KiCad project path.

        Args:
            kicad_project_or_json: Path to .json netlist (preferred)
                                   OR .kicad_pro file (deprecated)
            python_file: Target Python file path
            preview_only: If True, only preview changes
            create_backup: Create backup before overwriting
        """
        self.python_file_or_dir = Path(python_file)
        self.preview_only = preview_only
        self.create_backup = create_backup

        # Determine input type and handle accordingly
        input_path = Path(kicad_project_or_json)

        if input_path.suffix == ".json":
            # NEW PATH: Use JSON directly (preferred)
<<<<<<< HEAD
            self.json_path = input_path
            logger.info(f"Using JSON netlist: {self.json_path}")
=======
            self._json_path = Path(input_path)
            logger.info(f"Using JSON netlist: {self._json_path}")
>>>>>>> 62d0a294

        elif input_path.suffix == ".kicad_pro" or input_path.is_dir():
            # LEGACY PATH: Find or generate JSON (deprecated)
            warnings.warn(
                "Passing KiCad project directly is deprecated. "
                "Pass JSON netlist path instead. "
                "This will be removed in v2.0.",
                DeprecationWarning,
                stacklevel=2,
            )
<<<<<<< HEAD
            self.json_path = self._find_or_generate_json(input_path)
            logger.warning(f"Auto-generated/found JSON: {self.json_path}")
=======
            self._json_path = self._find_or_generate_json(input_path)
            logger.warning(f"Auto-generated/found JSON: {self._json_path}")
>>>>>>> 62d0a294

        else:
            raise ValueError(
                f"Unsupported input: {input_path}. "
                "Expected .json netlist or .kicad_pro project file."
            )

        # Load JSON data (unified path for both inputs)
        self.json_data = self._load_json()

        # Determine if we're working with a file or directory
        if self.python_file_or_dir.exists() and self.python_file_or_dir.is_dir():
            self.is_directory_mode = True
            self.python_file = self.python_file_or_dir / "main.py"
        elif str(python_file).endswith((".py",)):
            # Explicitly ends with .py, so it's a file
            self.is_directory_mode = False
            self.python_file = self.python_file_or_dir
        elif str(python_file).endswith("/") or str(python_file).endswith("\\"):
            # Ends with path separator, so it's intended as a directory
            self.is_directory_mode = True
            self.python_file = self.python_file_or_dir / "main.py"
        elif not self.python_file_or_dir.exists():
            # Doesn't exist - guess based on whether it looks like a file or directory
            # If it has no extension and doesn't end with separator, assume directory
            if "." not in self.python_file_or_dir.name:
                self.is_directory_mode = True
                self.python_file = self.python_file_or_dir / "main.py"
            else:
                self.is_directory_mode = False
                self.python_file = self.python_file_or_dir
        else:
            # If path exists but is not a directory and doesn't end in .py, assume directory mode
            self.is_directory_mode = True
            self.python_file = self.python_file_or_dir / "main.py"

        # Extract project name from JSON for code generation
        project_name = self.json_data.get("name", "circuit")
        self.code_generator = PythonCodeGenerator(project_name=project_name)

        # Store for backward compatibility (some methods may still use it)
        self.kicad_project = input_path

        logger.info(f"KiCadToPythonSyncer initialized")
<<<<<<< HEAD
        logger.info(f"JSON input: {self.json_path}")
=======
        logger.info(f"JSON input: {self._json_path}")
>>>>>>> 62d0a294
        logger.info(f"Python target: {self.python_file_or_dir}")
        logger.info(f"Directory mode: {self.is_directory_mode}")
        logger.info(f"Preview mode: {self.preview_only}")

<<<<<<< HEAD
=======
    @property
    def json_path(self) -> Path:
        """
        Path to the JSON netlist being used.

        Returns:
            Path to the JSON netlist file
        """
        return self._json_path

    @json_path.setter
    def json_path(self, value: Path) -> None:
        """Set the JSON path."""
        self._json_path = Path(value)

>>>>>>> 62d0a294
    def _find_or_generate_json(self, kicad_project: Path) -> Path:
        """
        Find existing JSON or generate from KiCad project.

        Args:
            kicad_project: Path to .kicad_pro or project directory

        Returns:
            Path to JSON netlist file

        Raises:
            RuntimeError: If JSON generation fails
        """
        # Determine project directory and name
        if kicad_project.is_file():
            project_dir = kicad_project.parent
            project_name = kicad_project.stem
        else:
            project_dir = kicad_project
            project_name = kicad_project.name

        # Check for existing JSON
        json_path = project_dir / f"{project_name}.json"

        if json_path.exists():
            logger.info(f"Found existing JSON: {json_path}")
            return json_path

        # Generate JSON from KiCad
        logger.info(f"No JSON found, generating from KiCad project...")
        return self._export_kicad_to_json(kicad_project)

    def _export_kicad_to_json(self, kicad_project: Path) -> Path:
        """
        Export KiCad project to JSON format.

        Uses KiCadSchematicParser (from #210) to parse .kicad_sch
        and export to canonical JSON format.

        If KiCadSchematicParser is not available (dependency #210 not merged),
        falls back to using KiCadParser.

        Args:
            kicad_project: Path to .kicad_pro or project directory

        Returns:
            Path to generated JSON file

        Raises:
            RuntimeError: If export fails
            FileNotFoundError: If schematic file not found
        """
        try:
            from circuit_synth.tools.utilities.kicad_schematic_parser import (
                KiCadSchematicParser,
            )

            # Find .kicad_sch file
            if kicad_project.is_file():
                project_dir = kicad_project.parent
                project_name = kicad_project.stem
                schematic_path = project_dir / f"{project_name}.kicad_sch"
            else:
                project_dir = kicad_project
                # Find first .kicad_sch in directory
                sch_files = list(project_dir.glob("*.kicad_sch"))
                if not sch_files:
                    raise FileNotFoundError(
                        f"No .kicad_sch files found in {project_dir}"
                    )
                schematic_path = sch_files[0]
                project_name = schematic_path.stem

            if not schematic_path.exists():
                raise FileNotFoundError(f"Schematic not found: {schematic_path}")

            # Generate JSON output path
            json_path = project_dir / f"{project_name}.json"

            # Parse and export
            logger.info(f"Parsing schematic: {schematic_path}")
            parser = KiCadSchematicParser(schematic_path)
            result = parser.parse_and_export(json_path)

            if not result.get("success"):
                raise RuntimeError(
                    f"Failed to export KiCad to JSON: {result.get('error')}"
                )

            logger.info(f"Successfully exported JSON: {json_path}")
            return Path(result["json_path"])

        except (ImportError, ModuleNotFoundError):
            # Fallback: KiCadSchematicParser not available (#210 not merged)
            # Use KiCadParser to generate circuits, then export to JSON
            logger.warning(
                "KiCadSchematicParser not available, using fallback KiCadParser"
            )

            # Determine project directory and name
            if kicad_project.is_file():
                project_dir = kicad_project.parent
                project_name = kicad_project.stem
            else:
                project_dir = kicad_project
                project_name = kicad_project.name

            json_path = project_dir / f"{project_name}.json"

            # Use KiCadParser to parse circuits
            parser = KiCadParser(str(kicad_project))
            circuits = parser.parse_circuits()

            if not circuits:
                raise RuntimeError("Failed to parse KiCad project")

            # Get main circuit
            main_circuit = circuits.get("main") or list(circuits.values())[0]

<<<<<<< HEAD
            # Convert circuit to JSON format
            json_data = main_circuit.to_circuit_synth_json()
=======
            # Convert circuit to JSON format (circuit-synth schema)
            # Transform from models.Circuit format to circuit-synth JSON format
            json_data = {
                "name": main_circuit.name,
                "components": {
                    comp.reference: {
                        "ref": comp.reference,
                        "symbol": comp.lib_id,
                        "value": comp.value,
                        "footprint": comp.footprint,
                    }
                    for comp in main_circuit.components
                },
                "nets": {
                    net.name: [
                        {
                            "component": conn[0],
                            "pin_id": (
                                int(conn[1]) if conn[1].isdigit() else conn[1]
                            ),
                        }
                        for conn in net.connections
                    ]
                    for net in main_circuit.nets
                },
            }

            # Add optional source_file if available
            if main_circuit.schematic_file:
                json_data["source_file"] = main_circuit.schematic_file
>>>>>>> 62d0a294

            # Write JSON file
            with open(json_path, "w", encoding="utf-8") as f:
                json.dump(json_data, f, indent=2)

            logger.info(f"Successfully exported JSON (fallback): {json_path}")
            return json_path

    def _load_json(self) -> dict:
        """
        Load and parse JSON netlist.

        Returns:
            Parsed JSON data as dictionary

        Raises:
            FileNotFoundError: If JSON file doesn't exist
            ValueError: If JSON is malformed
        """
        if not self.json_path.exists():
            raise FileNotFoundError(f"JSON netlist not found: {self.json_path}")

        try:
            with open(self.json_path, "r", encoding="utf-8") as f:
                data = json.load(f)

            logger.info(
                f"Loaded JSON with {len(data.get('components', {}))} components"
            )
            return data

        except json.JSONDecodeError as e:
            raise ValueError(
                f"Invalid JSON format in {self.json_path}: {e}"
            ) from e

    def _json_to_circuits(self) -> Dict[str, Circuit]:
        """
        Convert JSON data to Circuit objects.

        Returns:
            Dictionary mapping circuit names to Circuit objects
        """
        circuits = {}

        # Parse main circuit
        circuit_name = self.json_data.get("name", "main")

        # Extract components from JSON dict format
        components = []
        for ref, comp_data in self.json_data.get("components", {}).items():
            component = Component(
                reference=comp_data.get("ref", ref),
                lib_id=comp_data.get("symbol", ""),
                value=comp_data.get("value", ""),
                footprint=comp_data.get("footprint", ""),
                position=(0.0, 0.0),  # Position not in JSON
            )
            components.append(component)

        # Extract nets from JSON dict format
        nets = []
        for net_name, connections in self.json_data.get("nets", {}).items():
            net_connections = []
            for conn in connections:
                comp_ref = conn.get("component")
                pin_num = conn.get("pin", {}).get("number", "")
                net_connections.append((comp_ref, pin_num))

            net = Net(name=net_name, connections=net_connections)
            nets.append(net)

        # Create circuit object
        circuit = Circuit(
            name=circuit_name,
            components=components,
            nets=nets,
            schematic_file=self.json_data.get("source_file", ""),
            is_hierarchical_sheet=False,
        )

        circuits[circuit_name] = circuit

        # Handle subcircuits if present in JSON
        subcircuits = self.json_data.get("subcircuits", [])
        if subcircuits:
            logger.info(f"Found {len(subcircuits)} subcircuits in JSON")
            # TODO: Implement hierarchical subcircuit support
            # For now, just log that they exist

        logger.info(f"Converted JSON to {len(circuits)} circuits")
        return circuits

    def sync(self) -> bool:
        """Perform the synchronization from JSON to Python"""
        logger.info("=== Starting JSON to Python Synchronization ===")

        try:
            # Step 1: Convert JSON to Circuit objects
            logger.info("Step 1: Converting JSON to Circuit objects")
            circuits = self._json_to_circuits()

            if not circuits:
                logger.error("No circuits found in KiCad project")
                return False

            logger.info(f"Found {len(circuits)} circuits:")
            for name, circuit in circuits.items():
                logger.info(
                    f"  - {name}: {len(circuit.components)} components, {len(circuit.nets)} nets"
                )

            # Step 2: Ensure output directory exists in directory mode
            if self.is_directory_mode:
                logger.info("Step 2: Ensuring output directory exists")
                if not self.preview_only:
                    self.python_file_or_dir.mkdir(parents=True, exist_ok=True)
                    logger.info(f"Created directory: {self.python_file_or_dir}")
                else:
                    logger.info(
                        f"Preview mode - would create directory: {self.python_file_or_dir}"
                    )

            # Step 3: Create backup if requested
            if self.create_backup and not self.preview_only:
                logger.info("Step 3: Creating backup")
                backup_path = self._create_backup()
                if backup_path:
                    logger.info(f"Backup created: {backup_path}")
                else:
                    logger.warning("Failed to create backup")

            # Step 4: Extract hierarchical tree and update Python file
            logger.info("Step 4: Updating Python file")

            # Extract hierarchical tree from circuits (all circuits should have the same tree)
            hierarchical_tree = None
            for circuit in circuits.values():
                if circuit.hierarchical_tree:
                    hierarchical_tree = circuit.hierarchical_tree
                    break

            # Add debug logging for hierarchical tree
            if hierarchical_tree:
                logger.info(
                    f"🔧 HIERARCHICAL_TREE_DEBUG: Found hierarchical tree: {hierarchical_tree}"
                )
            else:
                logger.warning(
                    "🔧 HIERARCHICAL_TREE_DEBUG: No hierarchical tree found in circuits"
                )

            if self.is_directory_mode:
                # In directory mode, create the main.py file if it doesn't exist
                if not self.python_file.exists() and not self.preview_only:
                    logger.info("Creating main.py file for hierarchical project")
                    self.python_file.write_text(
                        "# Generated by circuit-synth KiCad-to-Python sync\n"
                    )

            updated_code = self.code_generator.update_python_file(
                self.python_file, circuits, self.preview_only, hierarchical_tree
            )

            if updated_code:
                if self.preview_only:
                    logger.info("=== PREVIEW MODE - Updated Code ===")
                    print(updated_code)
                    logger.info("=== END PREVIEW ===")
                else:
                    logger.info("✅ Python file updated successfully")

                return True
            else:
                logger.error("❌ Failed to update Python file")
                return False

        except Exception as e:
            logger.error(f"Synchronization failed: {e}")
            return False

    def _create_backup(self) -> Optional[Path]:
        """Create a backup of the Python file"""
        try:
            if not self.python_file.exists():
                logger.warning(f"Python file does not exist: {self.python_file}")
                return None

            backup_path = self.python_file.with_suffix(
                f"{self.python_file.suffix}.backup"
            )

            # Read and write to create backup
            with open(self.python_file, "r") as source:
                content = source.read()

            with open(backup_path, "w") as backup:
                backup.write(content)

            return backup_path

        except Exception as e:
            logger.error(f"Failed to create backup: {e}")
            return None


def _resolve_kicad_project_path(input_path: str) -> Optional[Path]:
    """Resolve KiCad project path from various input formats"""
    input_path = Path(input_path)

    # If it's a .kicad_pro file, use it directly
    if input_path.suffix == ".kicad_pro" and input_path.exists():
        return input_path

    # If it's a directory, look for .kicad_pro files
    if input_path.is_dir():
        pro_files = list(input_path.glob("*.kicad_pro"))
        if len(pro_files) == 1:
            return pro_files[0]
        elif len(pro_files) > 1:
            logger.error(f"Multiple .kicad_pro files found in {input_path}")
            for pro_file in pro_files:
                logger.error(f"  - {pro_file}")
            return None
        else:
            logger.error(f"No .kicad_pro files found in {input_path}")
            return None

    # If it's a file without extension, try adding .kicad_pro
    if input_path.suffix == "":
        pro_path = input_path.with_suffix(".kicad_pro")
        if pro_path.exists():
            return pro_path

    # If it's in a subdirectory, look in parent directories
    current_path = input_path
    while current_path.parent != current_path:
        pro_files = list(current_path.glob("*.kicad_pro"))
        if pro_files:
            if len(pro_files) == 1:
                return pro_files[0]
        current_path = current_path.parent

    logger.error(f"Could not resolve KiCad project path from: {input_path}")
    return None


def main():
    """Main entry point"""
    parser = argparse.ArgumentParser(
        description="Synchronize KiCad schematics with Python circuit definitions"
    )
    parser.add_argument(
        "kicad_project", help="Path to KiCad project (.kicad_pro) or directory"
    )
    parser.add_argument(
        "python_file", help="Path to Python file or directory to create"
    )
    parser.add_argument(
        "--backup", action="store_true", help="Create backup before applying changes"
    )
    parser.add_argument(
        "--verbose", "-v", action="store_true", help="Enable verbose logging"
    )

    args = parser.parse_args()

    # Configure logging level
    if args.verbose:
        logging.getLogger().setLevel(logging.DEBUG)

    # Resolve KiCad project path
    kicad_project = _resolve_kicad_project_path(args.kicad_project)
    if not kicad_project:
        return 1

    # Validate Python file path - allow non-existent directories to be created
    python_file = Path(args.python_file)
    if python_file.exists() and python_file.is_file():
        # If it's an existing file, that's fine
        pass
    elif not python_file.exists():
        # If it doesn't exist, we'll create it (file or directory)
        logger.info(f"Python target doesn't exist, will be created: {python_file}")
    elif python_file.exists() and python_file.is_dir():
        # If it's an existing directory, that's fine too
        pass

    # Create syncer and run
    syncer = KiCadToPythonSyncer(
        kicad_project=str(kicad_project),
        python_file=str(python_file),
        preview_only=False,  # Always apply changes
        create_backup=args.backup,
    )

    success = syncer.sync()
    return 0 if success else 1


if __name__ == "__main__":
    sys.exit(main())<|MERGE_RESOLUTION|>--- conflicted
+++ resolved
@@ -21,10 +21,6 @@
 import json
 import logging
 import sys
-<<<<<<< HEAD
-import tempfile
-=======
->>>>>>> 62d0a294
 import warnings
 from pathlib import Path
 from typing import Dict, Optional
@@ -71,13 +67,8 @@
 
         if input_path.suffix == ".json":
             # NEW PATH: Use JSON directly (preferred)
-<<<<<<< HEAD
-            self.json_path = input_path
-            logger.info(f"Using JSON netlist: {self.json_path}")
-=======
             self._json_path = Path(input_path)
             logger.info(f"Using JSON netlist: {self._json_path}")
->>>>>>> 62d0a294
 
         elif input_path.suffix == ".kicad_pro" or input_path.is_dir():
             # LEGACY PATH: Find or generate JSON (deprecated)
@@ -88,13 +79,8 @@
                 DeprecationWarning,
                 stacklevel=2,
             )
-<<<<<<< HEAD
-            self.json_path = self._find_or_generate_json(input_path)
-            logger.warning(f"Auto-generated/found JSON: {self.json_path}")
-=======
             self._json_path = self._find_or_generate_json(input_path)
             logger.warning(f"Auto-generated/found JSON: {self._json_path}")
->>>>>>> 62d0a294
 
         else:
             raise ValueError(
@@ -139,17 +125,11 @@
         self.kicad_project = input_path
 
         logger.info(f"KiCadToPythonSyncer initialized")
-<<<<<<< HEAD
-        logger.info(f"JSON input: {self.json_path}")
-=======
         logger.info(f"JSON input: {self._json_path}")
->>>>>>> 62d0a294
         logger.info(f"Python target: {self.python_file_or_dir}")
         logger.info(f"Directory mode: {self.is_directory_mode}")
         logger.info(f"Preview mode: {self.preview_only}")
 
-<<<<<<< HEAD
-=======
     @property
     def json_path(self) -> Path:
         """
@@ -165,7 +145,6 @@
         """Set the JSON path."""
         self._json_path = Path(value)
 
->>>>>>> 62d0a294
     def _find_or_generate_json(self, kicad_project: Path) -> Path:
         """
         Find existing JSON or generate from KiCad project.
@@ -285,10 +264,6 @@
             # Get main circuit
             main_circuit = circuits.get("main") or list(circuits.values())[0]
 
-<<<<<<< HEAD
-            # Convert circuit to JSON format
-            json_data = main_circuit.to_circuit_synth_json()
-=======
             # Convert circuit to JSON format (circuit-synth schema)
             # Transform from models.Circuit format to circuit-synth JSON format
             json_data = {
@@ -319,7 +294,6 @@
             # Add optional source_file if available
             if main_circuit.schematic_file:
                 json_data["source_file"] = main_circuit.schematic_file
->>>>>>> 62d0a294
 
             # Write JSON file
             with open(json_path, "w", encoding="utf-8") as f:
