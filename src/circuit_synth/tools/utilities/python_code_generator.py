--- conflicted
+++ resolved
@@ -1314,15 +1314,10 @@
                 # COMMENT PRESERVATION: Merge preserving ALL user content
                 if python_file.exists():
                     # Auto-detect function name from existing file (handles both "main" and custom names)
-<<<<<<< HEAD
-                    updated_code_with_user_content = self.comment_extractor.merge_preserving_user_content(
-                        python_file, updated_code, function_name=None  # Auto-detect
-=======
                     updated_code_with_user_content = (
                         self.comment_extractor.merge_preserving_user_content(
                             python_file, updated_code, function_name=None  # Auto-detect
                         )
->>>>>>> f1c7728b
                     )
                     updated_code = updated_code_with_user_content
 
