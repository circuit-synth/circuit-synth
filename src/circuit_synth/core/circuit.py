--- conflicted
+++ resolved
@@ -647,14 +647,11 @@
         """
         try:
             from ..kicad.config import KiCadConfig, get_recommended_generator
-<<<<<<< HEAD
             from .. import print_version_info
 
             # Print version information for debugging
             print_version_info()
             print()  # Blank line after version info
-=======
->>>>>>> bb919450
 
             # Finalize references before generation
             self.finalize_references()
