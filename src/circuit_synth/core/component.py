##############################
# File: src/circuit_synth/core/component.py
##############################

import keyword
import os
import re
import warnings
from dataclasses import dataclass, field
from typing import Any, Dict, Iterator, List, Optional, Union

from ._logger import context_logger
from .decorators import get_current_circuit
from .exception import (
    CircuitSynthError,
    ComponentError,
    LibraryNotFound,
    ValidationError,
)
from .pin import Pin
from .simple_pin_access import PinGroup, SimplifiedPinAccess

# Import the ultra-high-performance Rust symbol cache implementation
try:
<<<<<<< HEAD
    
    import sys
    import os
    # Add rust symbol cache to path
    rust_symbol_cache_path = os.path.join(
        os.path.dirname(__file__), 
        '../../rust_modules/rust_symbol_cache/python'
    )
    if rust_symbol_cache_path not in sys.path:
        sys.path.insert(0, rust_symbol_cache_path)
    
    from rust_symbol_cache import RustSymbolLibCache, get_global_cache
    context_logger.info("🦀 RUST_SYMBOL_CACHE: ✅ Ultra-high-performance Rust symbol cache loaded", component="COMPONENT")
    context_logger.info("🚀 RUST_SYMBOL_CACHE: Expected 10-50x symbol lookup performance improvement", component="COMPONENT")
    
    class SymbolLibCache:
        """Ultra-high-performance Rust symbol cache with 10-50x speedup."""
        @staticmethod
        def get_symbol_data(symbol_id: str):
            """Get symbol data using ultra-fast Rust cache with smart fallback."""
            context_logger.info(
                f"🔍 SYMBOL_REQUEST: Starting symbol lookup for: {symbol_id}",
                component="SYMBOL_CACHE"
            )
            
            # First, try Rust cache for maximum performance
            try:
                rust_cache = get_global_cache()
                
                # Handle symbol ID format: Rust expects "LibName:SymbolName"
                if ':' not in symbol_id:
                    # Convert common symbols to proper format
                    formatted_symbol_id = f"Device:{symbol_id}"
                    context_logger.info(
                        f"🔧 RUST_CACHE: Converting symbol ID format: {symbol_id} → {formatted_symbol_id}",
                        component="SYMBOL_CACHE"
                    )
                else:
                    formatted_symbol_id = symbol_id
                
                symbol_data = rust_cache.get_symbol_data(formatted_symbol_id)
                context_logger.info(
                    f"🦀 RUST_CACHE: ✅ Ultra-fast symbol loaded: {formatted_symbol_id}",
                    component="SYMBOL_CACHE"
                )
                
                # Convert Rust SymbolData to expected format
                result = None
                if hasattr(symbol_data, 'to_dict'):
                    result = symbol_data.to_dict()
                elif hasattr(symbol_data, '__dict__'):
                    result = symbol_data.__dict__
                else:
                    result = symbol_data
                
                context_logger.info(
                    f"📊 SYMBOL_DATA: Returned data keys: {list(result.keys()) if isinstance(result, dict) else type(result)}",
                    component="SYMBOL_CACHE"
                )
                return result
            except Exception as e:
                # Smart fallback: Avoid repeated Rust calls for known missing symbols
                error_str = str(e).lower()
                if "not found" in error_str or "no such file" in error_str:
                    context_logger.info(
                        f"🔄 RUST→PYTHON: Symbol not in Rust cache, using Python fallback: {symbol_id}",
                        component="SYMBOL_CACHE"
                    )
                else:
                    context_logger.warning(
                        f"🐍 PYTHON_FALLBACK: Rust error, using Python cache for {symbol_id}: {e}",
                        component="SYMBOL_CACHE"
                    )
                # Use optimized fallback cache
                return SymbolLibCache._fallback_get_symbol_data(symbol_id)
        
        # Create a single instance of the optimized cache for reuse
        _fallback_cache = None
        
        @staticmethod
        def _get_fallback_cache():
            """Get or create the optimized fallback cache instance."""
            if SymbolLibCache._fallback_cache is None:
                try:
                    from ..kicad_api.core.symbol_cache import SymbolLibraryCache as OptimizedSymbolCache
                    SymbolLibCache._fallback_cache = OptimizedSymbolCache()
                    context_logger.debug("Initialized optimized fallback cache", component="SYMBOL_CACHE")
                except Exception as e:
                    context_logger.error(f"Failed to initialize optimized fallback cache: {e}", component="SYMBOL_CACHE")
                    SymbolLibCache._fallback_cache = "failed"  # Mark as failed to avoid retrying
            return SymbolLibCache._fallback_cache if SymbolLibCache._fallback_cache != "failed" else None
        
        @staticmethod
        def _fallback_get_symbol_data(symbol_id: str):
            """Fallback to optimized KiCad API cache if Rust fails."""
            context_logger.info(
                f"🐍 PYTHON_FALLBACK: Starting fallback lookup for: {symbol_id}",
                component="SYMBOL_CACHE"
=======
    from ..kicad.kicad_symbol_cache import SymbolLibCache

    context_logger.debug(
        "Using KiCad SymbolLibCache implementation", component="COMPONENT"
    )
except ImportError as e:
    context_logger.warning(
        "Failed to import KiCad SymbolLibCache, using placeholder",
        component="COMPONENT",
        error=str(e),
    )

    # Fallback placeholder for symbol cache if KiCad implementation not available
    class SymbolLibCache:
        """Placeholder for symbol library cache."""

        @staticmethod
        def get_symbol(*args, **kwargs):
            # In open source version, return empty dict to skip symbol validation
            return {}

        @staticmethod
        def get_symbol_data(*args, **kwargs):
            # In open source version, return empty dict to skip symbol validation
            context_logger.warning(
                "SymbolLibCache.get_symbol_data called - returning empty dict (placeholder implementation)",
                component="SYMBOL_CACHE",
                args=args,
                kwargs=kwargs,
>>>>>>> 98273c50
            )
            try:
                fallback_cache = SymbolLibCache._get_fallback_cache()
                if not fallback_cache:
                    context_logger.warning(f"❌ PYTHON_CACHE: No fallback cache available for {symbol_id}", component="SYMBOL_CACHE")
                    return {}
                
                symbol_def = fallback_cache.get_symbol(symbol_id)
                if not symbol_def:
                    context_logger.warning(f"❌ PYTHON_CACHE: Symbol not found: {symbol_id}", component="SYMBOL_CACHE")
                    return {}
                
                context_logger.info(f"🐍 PYTHON_CACHE: ✅ Symbol loaded from optimized cache: {symbol_id}", component="SYMBOL_CACHE")
                
                # Convert SymbolDefinition to legacy format - optimized conversion
                result = {
                    "name": symbol_def.name,
                    "reference": symbol_def.reference_prefix,
                    "description": symbol_def.description,
                    "keywords": symbol_def.keywords,
                    "datasheet": symbol_def.datasheet,
                    "pins": [
                        {
                            "number": pin.number,
                            "name": pin.name,
                            "electrical_type": pin.type,
                            "x": pin.position.x,
                            "y": pin.position.y,
                            "orientation": pin.orientation,
                            "length": getattr(pin, 'length', 2.54)
                        }
                        for pin in symbol_def.pins
                    ],
                    "units": symbol_def.units,
                    "power_symbol": symbol_def.power_symbol
                }
                
                context_logger.info(
                    f"📊 PYTHON_CACHE: Returned data keys: {list(result.keys())} with {len(result.get('pins', []))} pins",
                    component="SYMBOL_CACHE"
                )
                return result
            except Exception as fallback_error:
                context_logger.error(
                    f"💥 CACHE_FAILURE: Both Rust and Python caches failed for {symbol_id}: {fallback_error}",
                    component="SYMBOL_CACHE"
                )
                return {}
        
        @staticmethod
        def get_symbol(*args, **kwargs):
            # Compatibility method
            return SymbolLibCache.get_symbol_data(*args, **kwargs)

except ImportError as e:
    context_logger.warning(
        "Failed to import optimized SymbolLibraryCache, falling back to legacy cache",
        component="COMPONENT",
        error=str(e)
    )
    try:
        from ..kicad.kicad_symbol_cache import SymbolLibCache
        context_logger.debug("Using legacy KiCad SymbolLibCache implementation", component="COMPONENT")
    except ImportError as e2:
        context_logger.warning(
            "Failed to import legacy SymbolLibCache, using placeholder",
            component="COMPONENT",
            error=str(e2)
        )
        # Fallback placeholder for symbol cache if KiCad implementation not available
        class SymbolLibCache:
            """Placeholder for symbol library cache."""
            @staticmethod
            def get_symbol(*args, **kwargs):
                # In open source version, return empty dict to skip symbol validation
                return {}
            
            @staticmethod
            def get_symbol_data(*args, **kwargs):
                # In open source version, return empty dict to skip symbol validation
                context_logger.warning(
                    "SymbolLibCache.get_symbol_data called - returning empty dict (placeholder implementation)",
                    component="SYMBOL_CACHE",
                    args=args,
                    kwargs=kwargs
                )
                return {}


@dataclass
class Component(SimplifiedPinAccess):
    """
    Represents an electronic component that references a KiCad symbol.

    If multiple pins share the same name (e.g. "GND"), __getitem__ returns a PinGroup,
    so something like:
        comp["GND"] += net
    will connect *all* GND pins to that net.

    Additional fields can be passed as keyword arguments and will be stored
    in _extra_fields for later access (e.g., mfg_part_num, tolerance, etc.).
    """

    symbol: str
    ref: Optional[str] = None
    value: Optional[str] = None
    footprint: Optional[str] = None
    datasheet: Optional[str] = None
    description: Optional[str] = None

    _extra_fields: Dict[str, Any] = field(default_factory=dict, repr=False)

    # Store pins by integer index
    _pins: Dict[str, Pin] = field(
        default_factory=dict, init=False, repr=False
    )  # Now keyed by pin number instead of index

    # For name-based lookup, store lists of pins by name
    _pin_names: Dict[str, List[Pin]] = field(
        default_factory=dict, init=False, repr=False
    )

    _is_prefix: bool = field(default=False, init=False, repr=False)
    _user_reference: str = field(default="", init=False, repr=False)

    ALLOWED_REASSIGN = {"value"}

    def __init__(
        self,
        symbol: str,
        ref: Optional[str] = None,
        value: Optional[str] = None,
        footprint: Optional[str] = None,
        datasheet: Optional[str] = None,
        description: Optional[str] = None,
        **kwargs,
    ):
        """
        Initialize Component with support for arbitrary additional fields.

        Args:
            symbol: KiCad symbol reference (e.g., "Device:R")
            ref: Component reference (e.g., "R1")
            value: Component value (e.g., "10k")
            footprint: KiCad footprint reference
            datasheet: URL to component datasheet
            description: Component description
            **kwargs: Additional fields (e.g., mfg_part_num, tolerance, etc.)
        """
        # Initialize the fields that are normally handled by dataclass first
        self._extra_fields = {}
        self._pins = {}
        self._pin_names = {}
        self._is_prefix = False
        self._user_reference = ""

        # Set the standard dataclass fields (this will trigger __setattr__ for ref)
        self.symbol = symbol
        self.ref = ref
        self.value = value
        self.footprint = footprint
        self.datasheet = datasheet
        self.description = description

        # Store any additional keyword arguments in _extra_fields (validation happens later)
        for key, value in kwargs.items():
            self._extra_fields[key] = value

        # Call the original post_init logic
        self.__post_init__()

        # Now validate the extra fields after the object is fully initialized
        for key, value in kwargs.items():
            try:
                self._validate_property(key, value)
            except ValidationError as e:
                raise ValidationError(f"Invalid property '{key}': {e}")

    def __post_init__(self):
        self._validate_symbol(self.symbol)

        # Instead of using SharedParserManager + parse_symbol,
        # we load flattened data from the SymbolLibCache
        try:
            symbol_data = SymbolLibCache.get_symbol_data(self.symbol)  # e.g. "Device:C"
            context_logger.debug(
                "Loaded symbol data from cache",
                component="COMPONENT",
                symbol=self.symbol,
                has_pins="pins" in symbol_data,
                pin_count=(
                    len(symbol_data.get("pins", [])) if "pins" in symbol_data else 0
                ),
            )
        except FileNotFoundError as e:
            context_logger.error(
                "Library file not found for symbol",
                component="COMPONENT",
                symbol=self.symbol,
                error=str(e),
            )
            raise LibraryNotFound(f"Failed to load symbol '{self.symbol}': {e}")
        except KeyError as e:
            context_logger.error(
                "Symbol not found in library",
                component="COMPONENT",
                symbol=self.symbol,
                error=str(e),
            )
            raise LibraryNotFound(f"Symbol not found: '{self.symbol}': {e}")
        except Exception as e:
            # fallback for anything else
            context_logger.error(
                "Error while loading symbol from cache",
                component="COMPONENT",
                symbol=self.symbol,
                error=str(e),
            )
            raise LibraryNotFound(f"Failed to load symbol '{self.symbol}': {e}")

        # Store standard properties from symbol_data if not already set on component
        if self.description is None:
            self.description = symbol_data.get("description")
        if self.datasheet is None:
            self.datasheet = symbol_data.get("datasheet")
        # Store keywords and filters in _extra_fields for later use
        if "keywords" not in self._extra_fields and symbol_data.get("keywords"):
            self._extra_fields["ki_keywords"] = symbol_data.get("keywords")
        if "ki_fp_filters" not in self._extra_fields and symbol_data.get("fp_filters"):
            self._extra_fields["ki_fp_filters"] = symbol_data.get("fp_filters")

        # Clear any old pin data in case we re-init
        self._pins.clear()
        self._pin_names.clear()

        # Build pin objects from the symbol_data
        # symbol_data["pins"] is typically a list of dicts:
        # [ {"function": "passive", "name": "~", "number": "1", ...}, ... ]
        pins_loaded = 0
        for pin_info in symbol_data.get("pins", []):
            pin_num = pin_info.get("number", "")
            if not pin_num:  # Skip pins without numbers
                context_logger.warning(
                    "Skipping pin without number in symbol",
                    component="COMPONENT",
                    symbol=self.symbol,
                )
                continue

            new_pin = Pin(
                name=pin_info.get("name", "~"),
                num=pin_num,
                func=pin_info.get("function", "passive"),
                unit=1,
                x=0,
                y=0,
                length=0,
                orientation=0,
            )
            new_pin._component = self
            new_pin._component_pin_id = int(pin_num) if pin_num.isdigit() else 0

            # Store by pin number
            self._pins[pin_num] = new_pin
            pins_loaded += 1

            # Also store by pin name
            nm = new_pin.name
            if nm and nm not in ("~", ""):
                if nm not in self._pin_names:
                    self._pin_names[nm] = []
                self._pin_names[nm].append(new_pin)

        context_logger.debug(
            "Component pins loaded",
            component="COMPONENT",
            symbol=self.symbol,
            ref=self.ref,
            pins_loaded=pins_loaded,
            pin_numbers=list(self._pins.keys()),
            pin_names=list(self._pin_names.keys()),
        )

        # Handle case where no reference is provided
        if not self.ref:
            # No reference provided - this is allowed for template components
            self._user_reference = ""
            self._is_prefix = True
            return

        # Validate non-empty string references
        if not self.ref.strip():
            raise ValidationError("Reference must be a non-empty string")

        # Use the reference provided in constructor
        user_ref = self.ref.strip()
        # Only set _user_reference and _is_prefix if not already set by __setattr__
        if not hasattr(self, "_user_reference"):
            self._user_reference = user_ref

            # Check if final or prefix-only
            trailing_digits = re.search(r"\d+$", user_ref)
            self._is_prefix = not bool(trailing_digits)

            context_logger.debug(
                "Component detected reference",
                component="COMPONENT",
                symbol=self.symbol,
                reference_type="final" if not self._is_prefix else "prefix",
                reference=user_ref,
            )

        # See if there's an active circuit
        circuit = get_current_circuit()
        if circuit is None:
            # No active circuit - this is OK for template components
            context_logger.debug(
                "No active circuit for component - can be used as template",
                component="COMPONENT",
                reference=self.ref,
                symbol=self.symbol,
            )
            return

        # If we do have an active circuit, add the component
        circuit.add_component(self)

    def _validate_symbol(self, symbol: str):
        if not symbol or not isinstance(symbol, str):
            raise CircuitSynthError("Invalid symbol format: Must be non-empty string.")
        parts = symbol.split(":")
        if len(parts) != 2 or not parts[0] or not parts[1]:
            raise CircuitSynthError(
                f"Invalid symbol format '{symbol}': Should be 'Library:Symbol'"
            )

    def __getattr__(self, name: str) -> Any:
        if name in self._extra_fields:
            return self._extra_fields[name]
        raise AttributeError(
            f"'{type(self).__name__}' object has no attribute '{name}'"
        )

    def __setattr__(self, name: str, value: Any) -> None:
        if name == "_validate_property":
            super().__setattr__(name, value)
            return

        # Special handling for ref assignments
        if name == "ref":
            # Allow None values during initialization, but validate string references
            if value is not None and (not isinstance(value, str) or not value.strip()):
                raise ValidationError("Reference must be a non-empty string")

            # Store the user's reference (handle None values)
            if value is None:
                super().__setattr__("_user_reference", "")
                super().__setattr__(
                    "_is_prefix", True
                )  # Default to prefix when no reference
                context_logger.debug(
                    "Component reference set to None", component="COMPONENT"
                )
            else:
                cleaned_value = value.strip()
                super().__setattr__("_user_reference", cleaned_value)

                # Check if it's a final reference (has trailing digits)
                trailing_digits = re.search(r"\d+$", cleaned_value)
                super().__setattr__("_is_prefix", not bool(trailing_digits))

                context_logger.debug(
                    "Component reference set",
                    component="COMPONENT",
                    reference=value,
                    reference_type="final" if not self._is_prefix else "prefix",
                )

        # Dataclass fields
        if name in self.__dataclass_fields__:
            super().__setattr__(name, value)
            return

        # If it's a known attribute name, disallow changing except "value"
        if (name in dir(self)) and (name not in self.ALLOWED_REASSIGN):
            raise ValidationError("collides with existing attribute")

        # Validate new property name
        self._validate_property(name, value)
        if not hasattr(self, "_extra_fields"):
            super().__setattr__("_extra_fields", {})
        self._extra_fields[name] = value

    def _validate_property(self, name: str, value: Any) -> None:
        if name.startswith("_"):
            raise ValidationError("leading underscore")
        if name and name[0].isdigit():
            raise ValidationError("start with a digit")
        if keyword.iskeyword(name):
            raise ValidationError("reserved keyword")
        if not re.match(r"^[A-Za-z][A-Za-z0-9_]*$", name):
            raise ValidationError("invalid characters")
        if isinstance(value, str) and not value.strip():
            raise ValidationError("cannot be empty")

    # Pin access methods are now inherited from SimplifiedPinAccess

    def __call__(self, *args, **kwargs):
        """
        Cloning a prefix-based ref is allowed, but final references are not.
        """
        if re.search(r"\d+$", self.ref or ""):
            raise ComponentError(
                "trailing digits in ref, can't clone from a final ref. "
                "Please supply a new prefix or final ref manually."
            )

        # If we're cloning a template component (no ref) inside a circuit context,
        # generate a default prefix based on the symbol
        ref_to_use = self.ref
        if not ref_to_use and get_current_circuit() is not None:
            # Generate a default prefix based on the component symbol
            symbol_parts = self.symbol.split(":")
            if len(symbol_parts) >= 2:
                # Use the symbol name as prefix (e.g., "Device:R" -> "R")
                default_prefix = symbol_parts[1]
                # Clean up the prefix to be a valid reference
                default_prefix = re.sub(r"[^A-Za-z0-9_]", "", default_prefix)
                if default_prefix and default_prefix[0].isalpha():
                    ref_to_use = default_prefix
                else:
                    ref_to_use = "U"  # Generic fallback
            else:
                ref_to_use = "U"  # Generic fallback

        new_c = type(self)(
            symbol=self.symbol,
            ref=ref_to_use,
            value=self.value,
            footprint=self.footprint,
            datasheet=self.datasheet,
            description=self.description,
        )
        for k, v in self._extra_fields.items():
            setattr(new_c, k, v)
        return new_c

    def __mul__(self, count: int):
        if count < 1:
            raise ComponentError("Multiplication count must be >= 1.")
        return tuple(self() for _ in range(count))

    def __iter__(self) -> Iterator[Pin]:
        return iter(self._pins.values())

    def __len__(self) -> int:
        return len(self._pins)

    def __str__(self) -> str:
        desc = self.value if self.value else self.symbol
        return f"{self.ref} ({desc})"

    def to_dict(self) -> Dict[str, Any]:
        # Prepare properties dict, including those stored in _extra_fields
        properties = {}
        if "ki_keywords" in self._extra_fields:
            properties["ki_keywords"] = self._extra_fields["ki_keywords"]
        if "ki_fp_filters" in self._extra_fields:
            properties["ki_fp_filters"] = self._extra_fields["ki_fp_filters"]
        # Add other relevant fields from _extra_fields if needed in the future

        data = {
            "symbol": self.symbol,
            "ref": self.ref,
            "value": self.value,
            "footprint": self.footprint,
            "datasheet": self.datasheet,  # Keep top-level for direct access
            "description": self.description,  # Keep top-level for direct access
            "properties": properties,  # Add standard properties dict
            "tstamps": None,  # Placeholder for UUID/timestamp
            "_extra_fields": dict(
                self._extra_fields
            ),  # Keep original for now if needed elsewhere
            "pins": [],
        }

        # Add all extra fields to the top level for easy access
        for key, value in self._extra_fields.items():
            if key not in data and key not in ["ki_keywords", "ki_fp_filters"]:
                data[key] = value

        # Sort pins by number for consistent output
        sorted_pins = sorted(
            self._pins.items(),
            key=lambda x: int(x[0]) if x[0].isdigit() else float("inf"),
        )
        for pin_num, pin_obj in sorted_pins:
            data["pins"].append(
                {
                    "pin_id": pin_num,  # Use pin number instead of index
                    "name": pin_obj.name,
                    "num": pin_obj.num,
                    "func": pin_obj.func,
                    "unit": pin_obj.unit,
                    "x": pin_obj.x,
                    "y": pin_obj.y,
                    "length": pin_obj.length,
                    "orientation": pin_obj.orientation,
                }
            )
        return data

    @classmethod
    def from_dict(cls, data: Dict[str, Any]) -> "Component":
        if "symbol" not in data:
            raise ValidationError("symbol field missing")
        if "ref" not in data:
            raise ValidationError("ref field missing")

        comp = cls(
            symbol=data["symbol"],
            ref=data["ref"],
            value=data.get("value"),
            footprint=data.get("footprint"),
            datasheet=data.get("datasheet"),
            description=data.get("description"),
        )

        known_top = {
            "symbol",
            "ref",
            "value",
            "footprint",
            "datasheet",
            "description",
            "pins",
            "_extra_fields",
        }
        for k, v in data.items():
            if k not in known_top:
                setattr(comp, k, v)

        for k, v in data.get("_extra_fields", {}).items():
            setattr(comp, k, v)

        comp._pins.clear()
        comp._pin_names.clear()
        for pinfo in data.get("pins", []):
            pin_num = pinfo.get("num", "")
            if not pin_num:  # Skip pins without numbers
                context_logger.warning(
                    "Skipping pin without number in component",
                    component="COMPONENT",
                    component_ref=comp.ref,
                )
                continue

            if pin_num in comp._pins:
                raise ComponentError(f"Duplicate pin number '{pin_num}' in from_dict")

            pin_obj = Pin(
                name=pinfo.get("name", "~"),
                num=pin_num,
                func=pinfo.get("func", "unspecified"),
                unit=pinfo.get("unit", 1),
                x=pinfo.get("x", 0),
                y=pinfo.get("y", 0),
                length=pinfo.get("length", 0),
                orientation=pinfo.get("orientation", 0),
            )
            pin_obj._component = comp
            pin_obj._component_pin_id = int(pin_num) if pin_num.isdigit() else 0

            # Store by pin number
            comp._pins[pin_num] = pin_obj

            # Also store by name if it has one
            pin_name = pinfo.get("name")
            if pin_name and pin_name not in ("~", ""):
                comp._pin_names.setdefault(pin_name, []).append(pin_obj)

            n = pin_obj.name
            if n and n not in ("~", ""):
                if n not in comp._pin_names:
                    comp._pin_names[n] = []
                comp._pin_names[n].append(pin_obj)

        return comp

    # NEW: Provide a helper to list all pins for debugging
    def print_pin_names(self) -> str:
        """
        Returns a formatted string of all pins, showing index, name, and number.
        Useful for debugging symbol pin naming mismatches.
        """
        lines = []
        lines.append(
            f"--- Pin listing for Component '{self.ref}' (symbol='{self.symbol}') ---"
        )
        for idx, pin in sorted(self._pins.items(), key=lambda x: x[0]):
            lines.append(f"  Pin index={idx}, name='{pin.name}', number='{pin.num}'")
        return "\n".join(lines)<|MERGE_RESOLUTION|>--- conflicted
+++ resolved
@@ -22,8 +22,6 @@
 
 # Import the ultra-high-performance Rust symbol cache implementation
 try:
-<<<<<<< HEAD
-    
     import sys
     import os
     # Add rust symbol cache to path
@@ -121,37 +119,6 @@
             context_logger.info(
                 f"🐍 PYTHON_FALLBACK: Starting fallback lookup for: {symbol_id}",
                 component="SYMBOL_CACHE"
-=======
-    from ..kicad.kicad_symbol_cache import SymbolLibCache
-
-    context_logger.debug(
-        "Using KiCad SymbolLibCache implementation", component="COMPONENT"
-    )
-except ImportError as e:
-    context_logger.warning(
-        "Failed to import KiCad SymbolLibCache, using placeholder",
-        component="COMPONENT",
-        error=str(e),
-    )
-
-    # Fallback placeholder for symbol cache if KiCad implementation not available
-    class SymbolLibCache:
-        """Placeholder for symbol library cache."""
-
-        @staticmethod
-        def get_symbol(*args, **kwargs):
-            # In open source version, return empty dict to skip symbol validation
-            return {}
-
-        @staticmethod
-        def get_symbol_data(*args, **kwargs):
-            # In open source version, return empty dict to skip symbol validation
-            context_logger.warning(
-                "SymbolLibCache.get_symbol_data called - returning empty dict (placeholder implementation)",
-                component="SYMBOL_CACHE",
-                args=args,
-                kwargs=kwargs,
->>>>>>> 98273c50
             )
             try:
                 fallback_cache = SymbolLibCache._get_fallback_cache()
@@ -210,7 +177,7 @@
     context_logger.warning(
         "Failed to import optimized SymbolLibraryCache, falling back to legacy cache",
         component="COMPONENT",
-        error=str(e)
+        error=str(e),
     )
     try:
         from ..kicad.kicad_symbol_cache import SymbolLibCache
