--- conflicted
+++ resolved
@@ -6,12 +6,6 @@
 
 # from . import test_plan_agent  # Currently not available
 # Import all agents to trigger registration
-<<<<<<< HEAD
-from . import circuit_design_agents, contributor_agent
-
-__all__ = ["contributor_agent", "circuit_design_agents"]
-=======
 from . import contributor_agent, test_plan_agent
 
-__all__ = ["contributor_agent", "test_plan_agent"]
->>>>>>> 9cf7ba08
+__all__ = ["contributor_agent", "test_plan_agent"]