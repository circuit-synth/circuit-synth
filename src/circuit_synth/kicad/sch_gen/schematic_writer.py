--- conflicted
+++ resolved
@@ -567,7 +567,36 @@
             # Track the mapping
             self.reference_mapping[original_ref] = new_ref
 
-<<<<<<< HEAD
+            # Extract user properties from SchematicSymbol.properties
+            # At this point, comp is a SchematicSymbol loaded from JSON
+            # Properties were already extracted by circuit_loader.py
+            from ..property_utils import filter_user_properties
+
+            user_properties = (
+                filter_user_properties(comp.properties)
+                if hasattr(comp, "properties")
+                else {}
+            )
+
+            # Check if DNP flag is set via properties or flags
+            dnp_value = False
+            if "DNP" in user_properties:
+                dnp_str = user_properties["DNP"]
+                dnp_value = (
+                    dnp_str.lower() in ("true", "yes", "1")
+                    if isinstance(dnp_str, str)
+                    else bool(dnp_str)
+                )
+            elif hasattr(comp, "in_bom") and not comp.in_bom:
+                # If in_bom is False, component is DNP
+                dnp_value = True
+
+            logger.debug(
+                f"      Component properties: {len(user_properties)} user properties"
+            )
+            if user_properties:
+                logger.debug(f"      Property keys: {list(user_properties.keys())}")
+
             # Check if this is a multi-unit component
             symbol_cache = get_symbol_cache()
             symbol_def = symbol_cache.get_symbol(comp.lib_id)
@@ -577,34 +606,10 @@
             logger.debug(f"      Component {comp.lib_id} has {unit_count} unit(s)")
 
             # Add component using the API - for multi-unit, add each unit separately
-=======
-            # Extract user properties from SchematicSymbol.properties
-            # At this point, comp is a SchematicSymbol loaded from JSON
-            # Properties were already extracted by circuit_loader.py
-            from ..property_utils import filter_user_properties
-
-            user_properties = filter_user_properties(comp.properties) if hasattr(comp, 'properties') else {}
-
-            # Check if DNP flag is set via properties or flags
-            dnp_value = False
-            if "DNP" in user_properties:
-                dnp_str = user_properties["DNP"]
-                dnp_value = dnp_str.lower() in ("true", "yes", "1") if isinstance(dnp_str, str) else bool(dnp_str)
-            elif hasattr(comp, 'in_bom') and not comp.in_bom:
-                # If in_bom is False, component is DNP
-                dnp_value = True
-
-            logger.debug(f"      Component properties: {len(user_properties)} user properties")
-            if user_properties:
-                logger.debug(f"      Property keys: {list(user_properties.keys())}")
-
-            # Add component using the API
->>>>>>> bd9a9c8f
             # Time the component manager operation
             with timed_operation(
                 f"add_component[{comp.lib_id}]", threshold_ms=20, details=comp_details
             ):
-<<<<<<< HEAD
                 # For multi-unit components, add each unit as a separate symbol instance
                 if unit_count > 1:
                     logger.debug(
@@ -631,18 +636,8 @@
                             footprint=comp.footprint,
                             snap_to_grid=True,  # Snap to grid for proper alignment
                             unit=unit_num,  # Specify the unit number
+                            **user_properties,  # Pass user properties
                         )
-=======
-                api_component = self.component_manager.add_component(
-                    library_id=comp.lib_id,
-                    reference=new_ref,
-                    value=comp.value,
-                    position=(comp.position.x, comp.position.y),
-                    placement_strategy=PlacementStrategy.AUTO,
-                    footprint=comp.footprint,
-                    **user_properties,  # Pass user properties
-                )
->>>>>>> bd9a9c8f
 
                         if api_component and unit_num == 1:
                             # Store the first unit as the main component for mapping
@@ -657,6 +652,7 @@
                         placement_strategy=PlacementStrategy.AUTO,
                         footprint=comp.footprint,
                         unit=1,  # Explicitly set unit 1
+                        **user_properties,  # Pass user properties
                     )
                     first_api_component = api_component
 
