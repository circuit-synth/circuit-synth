# -*- coding: utf-8 -*-
#
# schematic_writer.py
#
# KiCad API Phase 2 Integration - Direct usage of KiCad API
# This version replaces custom placement and reference management with the KiCad API
#
# Writes a .kicad_sch file from in-memory circuit data using the new KiCad API
#

# Performance debugging imports
try:
    from .debug_performance import (
        log_component_processing,
        log_net_label_creation,
        log_symbol_lookup,
        print_performance_summary,
        timed_operation,
    )

    PERF_DEBUG = True
except ImportError:
    PERF_DEBUG = False

    def timed_operation(*args, **kwargs):
        from contextlib import contextmanager

        @contextmanager
        def dummy():
            yield

        return dummy()


import datetime
import logging
import math

# Configure logging for this module
import os
import time
import uuid as uuid_module
from pathlib import Path
from typing import Dict, List, Optional, Tuple

log_level = os.environ.get("CIRCUIT_SYNTH_LOG_LEVEL", "WARNING")
try:
    level = getattr(logging, log_level.upper())
except AttributeError:
    level = logging.WARNING

logging.basicConfig(
    level=level, format="%(asctime)s - %(levelname)s - %(name)s - %(message)s"
)

from kicad_sch_api.core.parser import SExpressionParser
from sexpdata import Symbol, dumps

# Add performance timing
try:
    from ...core.performance_profiler import quick_time
except ImportError:
    # Fallback if profiler not available
    def quick_time(name):
        def decorator(func):
            return func

        return decorator


# Import full Schematic class with save() method
from kicad_sch_api.core.schematic import Schematic

# Import from KiCad API
from kicad_sch_api.core.types import (
    Junction,
    Label,
    LabelType,
    Point,
    Rectangle,
    SchematicSymbol,
    Sheet,
    SheetPin,
    SymbolInstance,
    Text,
    Wire,
)
from sexpdata import Symbol

# Import symbol cache for multi-unit component support
from ..core.symbol_cache import get_symbol_cache

# Use optimized symbol cache from kicad_symbol_cache for better performance,
# but keep Python fallback for graphics data
from circuit_synth.kicad.kicad_symbol_cache import SymbolLibCache

# Import Python symbol cache specifically for graphics data
from circuit_synth.kicad.kicad_symbol_cache import (
    SymbolLibCache as PythonSymbolLibCache,
)
from circuit_synth.kicad.schematic.component_manager import ComponentManager
from circuit_synth.kicad.schematic.component_unit import ComponentUnit
from circuit_synth.kicad.schematic.placement import PlacementEngine, PlacementStrategy

# Import existing dependencies
from ...core.circuit import Circuit
from .collision_manager import SHEET_MARGIN
from .integrated_reference_manager import IntegratedReferenceManager

# from .kicad_formatter import format_kicad_schematic  # Removed - using integrated formatter
from .shape_drawer import arc_s_expr, circle_s_expr, polyline_s_expr, rectangle_s_expr

# Python-only implementation


# Python implementation for generate_component_sexp
def generate_component_sexp(component_data):
    """Python implementation for component S-expression generation"""
    # CRITICAL DEBUG: Log all component data to identify reference issue
    logger.debug(
        f"🔍 GENERATE_COMPONENT_SEXP: Input component_data keys: {list(component_data.keys())}"
    )
    logger.debug(f"🔍 GENERATE_COMPONENT_SEXP: Full component_data: {component_data}")

    # CRITICAL FIX: Never use hard-coded fallbacks - always preserve original reference
    ref = component_data.get("ref")
    if not ref:
        logger.error(
            f"❌ GENERATE_COMPONENT_SEXP: NO REFERENCE found in component_data!"
        )
        logger.error(
            f"❌ GENERATE_COMPONENT_SEXP: This indicates a bug in component processing"
        )
        # Don't use hard-coded fallback - this masks the real issue
        ref = "REF_ERROR"  # Make it obvious when this happens
    else:
        logger.debug(f"✅ GENERATE_COMPONENT_SEXP: Found reference: '{ref}'")

    lib_id = component_data.get("lib_id", "Device:UNKNOWN")  # More descriptive fallback
    at = component_data.get("at", [0, 0, 0])
    uuid = component_data.get("uuid", "00000000-0000-0000-0000-000000000000")

    logger.debug(
        f"🔍 GENERATE_COMPONENT_SEXP: Using ref='{ref}', lib_id='{lib_id}', at={at}"
    )

    # Build basic S-expression
    sexp = [
        Symbol("symbol"),
        [Symbol("lib_id"), lib_id],
        (
            [Symbol("at"), at[0], at[1], at[2]]
            if len(at) >= 3
            else [Symbol("at"), at[0], at[1]]
        ),
        [Symbol("uuid"), uuid],
    ]

    # Add properties if present
    if "properties" in component_data:
        for prop in component_data["properties"]:
            sexp.append(prop)

    # Add reference property
    sexp.append(
        [
            Symbol("property"),
            "Reference",
            ref,
            [Symbol("at"), 0, -5, 0],
            [Symbol("effects"), [Symbol("font"), [Symbol("size"), 1.27, 1.27]]],
        ]
    )

    return sexp


logger = logging.getLogger(__name__)

# TestPoint symbol rendering constants
TESTPOINT_RADIUS_SCALE_FACTOR = 0.6


def find_pin_by_identifier(pins, identifier):
    """
    Find a pin by its ID, number, or name.

    Args:
        pins: List of pin dictionaries from the library data
        identifier: String identifier that could be a pin_id, number, or name

    Returns:
        The matching pin dictionary or None if not found
    """
    # Try by pin_id
    pin = next((p for p in pins if str(p.get("pin_id")) == identifier), None)
    if pin:
        return pin

    # Try by pin number
    pin = next((p for p in pins if str(p.get("number")) == identifier), None)
    if pin:
        return pin

    # Try by pin name
    pin = next((p for p in pins if p.get("name") == identifier), None)
    if pin:
        return pin

    return None


def validate_arc_geometry(start, mid, end):
    """
    Validate that an arc has valid geometry.

    Args:
        start: [x, y] coordinates of arc start
        mid: [x, y] coordinates of arc midpoint (can be None)
        end: [x, y] coordinates of arc end

    Returns:
        Tuple of (is_valid, corrected_mid) where corrected_mid is calculated if needed
    """
    # Check if start and end are the same
    if start == end:
        return False, None

    # Check if midpoint is missing or invalid
    if mid is None or mid == [0, 0] or mid == start or mid == end:
        # Calculate a valid midpoint
        calc_mid = [(start[0] + end[0]) / 2, (start[1] + end[1]) / 2]

        # Calculate perpendicular offset for a reasonable arc
        dx = end[0] - start[0]
        dy = end[1] - start[1]
        length = math.sqrt(dx * dx + dy * dy)

        if length > 0:
            # Normalize and create perpendicular vector
            dx_norm = dx / length
            dy_norm = dy / length
            perp_x = -dy_norm * length * 0.2  # 20% offset for visible arc
            perp_y = dx_norm * length * 0.2

            calc_mid[0] += perp_x
            calc_mid[1] += perp_y

            return True, calc_mid
        else:
            return False, None

    # Check collinearity
    v1x = mid[0] - start[0]
    v1y = mid[1] - start[1]
    v2x = end[0] - start[0]
    v2y = end[1] - start[1]

    cross = v1x * v2y - v1y * v2x
    if abs(cross) < 0.001:  # Nearly collinear
        # Adjust midpoint slightly to create a valid arc
        perp_x = -v2y * 0.1
        perp_y = v2x * 0.1
        new_mid = [mid[0] + perp_x, mid[1] + perp_y]
        return True, new_mid

    return True, mid


class SchematicWriter:
    """
    Builds a KiCad schematic using the new KiCad API.
    This version uses ComponentManager and PlacementEngine for better integration.
    """

    def __init__(
        self,
        circuit: Circuit,
        circuit_dict: dict,
        instance_naming_map: dict,
        paper_size: str = "A4",
        project_name: str = None,
        hierarchical_path: list = None,
        reference_manager: IntegratedReferenceManager = None,
        draw_bounding_boxes: bool = False,
        uuid: str = None,
    ):
        """
        :param circuit: The Circuit object (subcircuit or top-level) to be written.
        :param circuit_dict: Dict of all subcircuits keyed by subcircuit name -> Circuit
        :param instance_naming_map: For advanced usage (unused here).
        :param paper_size: Paper size to use for the schematic (e.g., "A4", "A3")
        :param project_name: The actual KiCad project name (for instances block)
        :param hierarchical_path: List of UUIDs representing the full path from root
        :param reference_manager: Optional shared reference manager for global uniqueness
        :param uuid: Optional UUID for the schematic (if not provided, generates a new one)
        """
        self.circuit = circuit
        self.all_subcircuits = circuit_dict
        self.instance_naming_map = instance_naming_map
        self.uuid_top = uuid if uuid else str(uuid_module.uuid4())
        self.paper_size = paper_size
        self.project_name = project_name or circuit.name
        self.hierarchical_path = hierarchical_path or []
        self.draw_bounding_boxes = draw_bounding_boxes

        # Create KiCad API Schematic object using create() factory method
        self.schematic = Schematic.create(
            name=self.project_name,
            version="20250114",
            generator="circuit_synth",
            generator_version="0.8.36",
            paper=self.paper_size,
            uuid=self.uuid_top,
        )

        # Initialize KiCad API managers
        self.component_manager = ComponentManager(self.schematic, project_name=self.project_name)
        self.placement_engine = PlacementEngine(self.schematic)

        # Initialize S-expression parser
        self.parser = SExpressionParser()

        # Initialize the reference manager for compatibility
        # Use provided reference manager for global uniqueness, or create a new one
        if reference_manager is not None:
            self.reference_manager = reference_manager
            logger.debug(f"  - Using shared reference manager")
        else:
            self.reference_manager = IntegratedReferenceManager()
            logger.info(f"  - Created new reference manager")

        # Initialize component to UUID mapping for symbol_instances table
        self.component_uuid_map = {}

        # Initialize sheet symbol tracking for hierarchical references
        self.sheet_symbol_map = {}  # Maps subcircuit name to sheet symbol UUID

        # Log initialization details
        logger.debug(f"SchematicWriter initialized for circuit '{circuit.name}'")
        logger.debug(f"  - Using KiCad API Phase 2 integration")
        logger.debug(f"  - Hierarchical path: {self.hierarchical_path}")
        logger.debug(f"  - Self UUID (uuid_top): {self.uuid_top}")
        logger.debug(f"  - Project name: {self.project_name}")

        # CRITICAL DEBUG: Log hierarchical path for UUID fix verification
        import sys

        print(
            f"\n🔍 WRITER_INIT: Circuit='{circuit.name}'", file=sys.stderr, flush=True
        )
        print(
            f"🔍 WRITER_INIT:   Hierarchical path={self.hierarchical_path}",
            file=sys.stderr,
            flush=True,
        )
        print(
            f"🔍 WRITER_INIT:   Self UUID={self.uuid_top}", file=sys.stderr, flush=True
        )
        if self.hierarchical_path and len(self.hierarchical_path) > 0:
            print(
                f"🔍 WRITER_INIT:   Root UUID (path[0])={self.hierarchical_path[0]}",
                file=sys.stderr,
                flush=True,
            )

    @staticmethod
    def _escape_kicad_string(text: str) -> str:
        r"""
        Escape a string for safe inclusion in KiCad S-expression format.

        KiCad's S-expression parser expects:
        - Backslashes to be escaped: \ -> \\
        - Quotes to be escaped: " -> \"
        - Newlines to be escaped: \n (actual newline) -> \\n (escaped newline)

        Unicode characters (including box-drawing characters and symbols) are preserved
        as they are valid in UTF-8 strings.

        Args:
            text: The raw string to escape

        Returns:
            The escaped string safe for KiCad S-expression format
        """
        if not isinstance(text, str):
            text = str(text)

        # Escape backslashes first (must be done before other replacements)
        text = text.replace("\\", "\\\\")

        # Escape quotes
        text = text.replace('"', '\\"')

        # Escape newlines (convert actual newlines to escaped representation)
        text = text.replace("\n", "\\n")

        # Escape carriage returns
        text = text.replace("\r", "\\r")

        # Escape tabs
        text = text.replace("\t", "\\t")

        return text

    @quick_time("Generate S-Expression")
    def generate_s_expr(self) -> list:
        """
        Create the full top-level (kicad_sch ...) list structure for this circuit.

        PERFORMANCE MONITORING: Times each major operation.
        """
        with open("/tmp/circuit_synth_debug.log", "a") as f:
            f.write(f"generate_s_expr called for circuit {self.circuit.name}\n")
        start_time = time.perf_counter()
        logger.info(
            f"🚀 GENERATE_S_EXPR: Starting schematic generation for circuit '{self.circuit.name}'"
        )
        logger.info(
            f"📊 GENERATE_S_EXPR: Components: {len(self.circuit.components)}, Nets: {len(self.circuit.nets)}"
        )
        logger.info(f"🐍 GENERATE_S_EXPR: Using Python implementation for components")

        # Add components using the new API - time this critical operation
        comp_start = time.perf_counter()
        logger.info(f"⚡ STEP 1/8: Adding {len(self.circuit.components)} components...")
        self._add_components()
        comp_time = time.perf_counter() - comp_start
        logger.info(f"✅ STEP 1/8: Components added in {comp_time*1000:.2f}ms")

        # Place components using the placement engine
        place_start = time.perf_counter()
        logger.info("⚡ STEP 2/8: Placing components...")
        self._place_components()
        place_time = time.perf_counter() - place_start
        logger.info(f"✅ STEP 2/8: Components placed in {place_time*1000:.2f}ms")

        # Add pin-level net labels
        labels_start = time.perf_counter()
        logger.info(
            f"⚡ STEP 3/8: Adding pin-level net labels for {len(self.circuit.nets)} nets..."
        )
        component_labels = self._add_pin_level_net_labels()
        labels_time = time.perf_counter() - labels_start
        logger.info(f"✅ STEP 3/8: Net labels added in {labels_time*1000:.2f}ms")
        logger.debug(
            f"  Label tracking: {len(component_labels)} components with labels"
        )

        # Add subcircuit sheets if needed
        sheets_start = time.perf_counter()
        subcircuit_count = (
            len(self.circuit.child_instances) if self.circuit.child_instances else 0
        )
        logger.info(f"⚡ STEP 4/8: Adding {subcircuit_count} subcircuit sheets...")
        self._add_subcircuit_sheets()
        sheets_time = time.perf_counter() - sheets_start
        logger.info(f"✅ STEP 4/8: Subcircuit sheets added in {sheets_time*1000:.2f}ms")

        # Create ComponentUnits (bundles component + labels + bbox)
        units_start = time.perf_counter()
        logger.info(
            f"⚡ STEP 5/8: Creating ComponentUnits for {len(self.circuit.components)} components..."
        )
        component_units = self._create_component_units(component_labels)
        units_time = time.perf_counter() - units_start
        logger.info(f"✅ STEP 5/8: ComponentUnits created in {units_time*1000:.2f}ms")

        # Draw bounding boxes if enabled
        bbox_start = time.perf_counter()
        if self.draw_bounding_boxes:
            logger.info(
                f"⚡ STEP 6/8: Drawing bounding boxes for {len(component_units)} ComponentUnits..."
            )
            self._draw_component_unit_bboxes(component_units)
            bbox_time = time.perf_counter() - bbox_start
            logger.info(f"✅ STEP 6/8: Bounding boxes drawn in {bbox_time*1000:.2f}ms")
        else:
            logger.info("⏭️  STEP 6/8: Bounding boxes disabled, skipping")
            bbox_time = 0

        # Add text annotations (TextBox, TextProperty, etc.)
        self._add_annotations()

        # Populate lib_symbols from the symbol cache
        lib_start = time.perf_counter()
        logger.info("⚡ STEP 7/8: Populating symbol library definitions...")
        self._populate_lib_symbols()
        lib_time = time.perf_counter() - lib_start
        logger.info(f"✅ STEP 7/8: Symbol library populated in {lib_time*1000:.2f}ms")

        total_time = time.perf_counter() - start_time

        logger.info("🏁 STEP 8/8: Schematic generation complete!")
        logger.info(f"✅ GENERATE_S_EXPR: ✅ TOTAL TIME: {total_time*1000:.2f}ms")

        # Performance breakdown
        logger.info("📈 PERFORMANCE_BREAKDOWN:")
        logger.info(
            f"  🔧 Components: {comp_time*1000:.2f}ms ({comp_time/total_time*100:.1f}%)"
        )
        logger.info(
            f"  📍 Placement: {place_time*1000:.2f}ms ({place_time/total_time*100:.1f}%)"
        )
        logger.info(
            f"  🏷️  Labels: {labels_time*1000:.2f}ms ({labels_time/total_time*100:.1f}%)"
        )
        logger.info(
            f"  📄 Sheets: {sheets_time*1000:.2f}ms ({sheets_time/total_time*100:.1f}%)"
        )
        if bbox_time > 0:
            logger.info(
                f"  📦 Bounding boxes: {bbox_time*1000:.2f}ms ({bbox_time/total_time*100:.1f}%)"
            )
        logger.info(
            f"  📚 Lib symbols: {lib_time*1000:.2f}ms ({lib_time/total_time*100:.1f}%)"
        )

        logger.info(f"⚡ PERFORMANCE: Completed in {total_time*1000:.2f}ms")

        # Return the Schematic object instead of S-expression
        return self.schematic

    @quick_time("Add Components to Schematic")
    def _add_components(self):
        """
        Add all components from the circuit using the ComponentManager.
        """
        logger.debug(f"=== ADDING COMPONENTS FOR CIRCUIT: {self.circuit.name} ===")

        # circuit.components is a list of SchematicSymbols (from circuit_loader.py Circuit class)
        # This contains only components that belong directly to THIS circuit
        direct_components = self.circuit.components

        logger.debug(f"  Number of direct components: {len(direct_components)}")

        # Track reference mapping for net updates
        self.reference_mapping = {}

        for idx, comp in enumerate(direct_components):
            comp_start = time.perf_counter()
            comp_details = {
                "reference": comp.reference,
                "lib_id": comp.lib_id,
                "circuit": self.circuit.name,
            }

            logger.debug(
                f"  [{idx}] Processing component: {comp.reference} ({comp.lib_id})"
            )

            # Store the original reference
            original_ref = comp.reference

            # For reference assignment, we need to check if this should be reassigned
            # The main circuit should get lower numbers than subcircuits
            if hasattr(
                self.reference_manager, "should_reassign"
            ) and self.reference_manager.should_reassign(comp.reference):
                # Force a new reference assignment
                new_ref = self.reference_manager.get_next_reference_for_type(
                    comp.lib_id
                )
                logger.debug(
                    f"      Reassigning reference: {comp.reference} -> {new_ref}"
                )
            else:
                # Use the existing reference assignment logic
                new_ref = self.reference_manager.get_reference_for_symbol(comp)
            logger.debug(f"      Assigned reference: {new_ref}")

            # Track the mapping
            self.reference_mapping[original_ref] = new_ref

            # Extract user properties from SchematicSymbol.properties
            # At this point, comp is a SchematicSymbol loaded from JSON
            # Properties were already extracted by circuit_loader.py
            from ..property_utils import filter_user_properties

            user_properties = (
                filter_user_properties(comp.properties)
                if hasattr(comp, "properties")
                else {}
            )

            # Check if DNP flag is set via properties or flags
            dnp_value = False
            if "DNP" in user_properties:
                dnp_str = user_properties["DNP"]
                dnp_value = (
                    dnp_str.lower() in ("true", "yes", "1")
                    if isinstance(dnp_str, str)
                    else bool(dnp_str)
                )
            elif hasattr(comp, "in_bom") and not comp.in_bom:
                # If in_bom is False, component is DNP
                dnp_value = True

            logger.debug(
                f"      Component properties: {len(user_properties)} user properties"
            )
            if user_properties:
                logger.debug(f"      Property keys: {list(user_properties.keys())}")

            # Check if this is a multi-unit component
            symbol_cache = get_symbol_cache()
            symbol_def = symbol_cache.get_symbol(comp.lib_id)
            # Use 'units' attribute which contains the number of units
            unit_count = getattr(symbol_def, "units", 1) if symbol_def else 1

            logger.debug(f"      Component {comp.lib_id} has {unit_count} unit(s)")

            # Add component using the API - for multi-unit, add each unit separately
            # Time the component manager operation
            with timed_operation(
                f"add_component[{comp.lib_id}]", threshold_ms=20, details=comp_details
            ):
                # For multi-unit components, add each unit as a separate symbol instance
                if unit_count > 1:
                    logger.debug(
                        f"      Adding multi-unit component with {unit_count} units"
                    )
                    # Add each unit with a vertical offset
                    unit_spacing = (
                        12.7  # 0.5 inch (12.7mm) vertical spacing between units
                    )
                    for unit_num in range(1, unit_count + 1):
                        unit_position = (
                            comp.position.x,
                            comp.position.y + (unit_num - 1) * unit_spacing,
                        )
                        logger.debug(
                            f"        Adding unit {unit_num} at position {unit_position}"
                        )
                        api_component = self.component_manager.add_component(
                            library_id=comp.lib_id,
                            reference=new_ref,
                            value=comp.value,
                            position=unit_position,
                            placement_strategy=PlacementStrategy.AUTO,  # Position is explicit so it will be used
                            footprint=comp.footprint,
                            snap_to_grid=True,  # Snap to grid for proper alignment
                            unit=unit_num,  # Specify the unit number
                            **user_properties,  # Pass user properties
                        )

                        if api_component and unit_num == 1:
                            # Store the first unit as the main component for mapping
                            first_api_component = api_component
                else:
                    # Single-unit component - add as before
                    api_component = self.component_manager.add_component(
                        library_id=comp.lib_id,
                        reference=new_ref,
                        value=comp.value,
                        position=(comp.position.x, comp.position.y),
                        placement_strategy=PlacementStrategy.AUTO,
                        footprint=comp.footprint,
                        unit=1,  # Explicitly set unit 1
                        **user_properties,  # Pass user properties
                    )
                    first_api_component = api_component

            if first_api_component:
                # Update our mapping (use the first unit for UUID mapping)
                self.component_uuid_map[new_ref] = first_api_component.uuid

                # Update the original component reference
                comp.reference = new_ref

                # Copy additional properties to first unit
                first_api_component.rotation = comp.rotation
                # Note: unit is already set during add_component call
                first_api_component.in_bom = getattr(comp, "in_bom", True)
                first_api_component.on_board = getattr(comp, "on_board", True)
                # dnp and mirror may not exist in kicad-sch-api SchematicSymbol
                if hasattr(first_api_component, "dnp") and hasattr(comp, "dnp"):
                    first_api_component.dnp = comp.dnp
                if hasattr(first_api_component, "mirror") and hasattr(comp, "mirror"):
                    first_api_component.mirror = comp.mirror

                # Store hierarchy path and project name for instances generation
                if self.hierarchical_path:
                    first_api_component.properties["hierarchy_path"] = "/" + "/".join(
                        self.hierarchical_path
                    )

                # Store project name for the instances section in new KiCad format
                first_api_component.properties["project_name"] = self.project_name

                # CRITICAL: Store root UUID for instances path generation
                # The parser needs this to create correct instance paths
                if self.hierarchical_path and len(self.hierarchical_path) > 0:
                    root_uuid = self.hierarchical_path[0]
                    first_api_component.properties["root_uuid"] = root_uuid
                    logger.debug(f"  Storing root_uuid property: {root_uuid}")

                # Create instances for the new KiCad format (20250114+)
                # The path should contain only sheet UUIDs, not component UUID
                logger.debug(f"=== CREATING INSTANCE FOR COMPONENT {new_ref} ===")
                logger.debug(f"  Component lib_id: {comp.lib_id}")
                logger.debug(f"  Component UUID: {first_api_component.uuid}")
                logger.debug(f"  Current circuit: {self.circuit.name}")
                logger.debug(f"  Hierarchical path: {self.hierarchical_path}")
                logger.debug(
                    f"  Hierarchical path length: {len(self.hierarchical_path) if self.hierarchical_path else 0}"
                )

                # Add path validation
                if self.hierarchical_path:
                    logger.debug(f"  Path UUIDs:")
                    for i, uuid in enumerate(self.hierarchical_path):
                        logger.debug(f"    [{i}]: {uuid}")

                # CRITICAL FIX FOR KICAD ANNOTATION:
                # Component instances MUST use the FULL hierarchical path
                # This includes the root UUID + all sheet symbol UUIDs in the path
                # For KiCad to properly annotate references (avoid "?" display)
                if self.hierarchical_path and len(self.hierarchical_path) > 0:
                    # Use the FULL hierarchical path (root + all sheet symbols)
                    # The hierarchical_path contains [root_uuid, sheet_symbol_uuid, sub_sheet_symbol_uuid, ...]
                    # For USB_Port: [root_uuid, usb_port_sheet_symbol_uuid]
                    # For nested sheets like LED_Blinker: [root_uuid, esp32_mcu_sheet_symbol_uuid, led_blinker_sheet_symbol_uuid]
                    instance_path = "/" + "/".join(self.hierarchical_path)
                    logger.debug(
                        f"  Creating SUB-SHEET component instance with FULL hierarchical path: {instance_path}"
                    )
                    logger.debug(
                        f"    Full hierarchical path: {self.hierarchical_path}"
                    )
                    logger.debug(f"    Number of levels: {len(self.hierarchical_path)}")
                else:
                    # Root sheet - use schematic UUID in path
                    instance_path = f"/{self.schematic.uuid}"
                    logger.debug(
                        f"  Creating ROOT SHEET instance with path: {instance_path}"
                    )

                # Clear any existing instances that might have been added by component_manager
                # We need to control the project name ourselves
                api_component.instances.clear()

                # Create the instance
                # CRITICAL FIX: Use consistent project naming for ALL components
                # The inconsistency between component and sheet instances causes KiCad GUI annotation issues
                # UNIVERSAL SOLUTION: Always use the actual project name for consistency
                instance_project = self.project_name or "default_project"
                logger.debug(
                    f"🔧 UNIVERSAL_PROJECT_NAMING: Using consistent project name: '{instance_project}'"
                )

                instance = SymbolInstance(
                    path=instance_path,
                    reference=new_ref,
                    unit=comp.unit,
                )
                api_component.instances.append(instance)

                logger.debug(f"  Instance created:")
                logger.debug(f"    - Path: {instance.path}")
                logger.debug(f"    - Reference: {instance.reference}")
                logger.debug(f"    - Unit: {instance.unit}")
                logger.debug(
                    f"  Total instances on component: {len(api_component.instances)}"
                )
                logger.debug(f"=== END INSTANCE CREATION FOR {new_ref} ===")

                logger.debug(
                    f"Added component {new_ref} ({comp.lib_id}) at ({comp.position.x}, {comp.position.y})"
                )
            else:
                logger.error(f"Failed to add component {comp.reference}")

        # Update net connections with new references
        logger.debug("Updating net connections with new references")
        if hasattr(self, "reference_mapping"):
            for net in self.circuit.nets:
                updated_connections = []
                for comp_ref, pin_identifier in net.connections:
                    # Use the reference mapping to find the new reference
                    if comp_ref in self.reference_mapping:
                        new_ref = self.reference_mapping[comp_ref]
                        updated_connections.append((new_ref, pin_identifier))
                    else:
                        # If not in mapping, keep the original
                        updated_connections.append((comp_ref, pin_identifier))

                net.connections = updated_connections

    def _place_components(self):
        """
        Use text-flow placement algorithm for component arrangement.

        Places components left-to-right, wrapping to new rows when needed.
        Automatically selects appropriate sheet size (A4 or A3).
        """
        import sys

        print("=" * 80, file=sys.stderr, flush=True)
        print(
            "🔤 TEXT-FLOW PLACEMENT _place_components() called!",
            file=sys.stderr,
            flush=True,
        )
        print("=" * 80, file=sys.stderr, flush=True)

        if not self.schematic.components:
            logger.debug("No components to place")
            print("⚠️  No components to place!", file=sys.stderr, flush=True)
            return

        start_time = time.perf_counter()
        print(
            f"🚀 PLACE_COMPONENTS: Starting placement of {len(self.schematic.components)} components",
            file=sys.stderr,
            flush=True,
        )
        print(
            f"🔤 PLACE_COMPONENTS: Using text-flow placement algorithm",
            file=sys.stderr,
            flush=True,
        )
        logger.info(
            f"🚀 PLACE_COMPONENTS: Starting placement of {len(self.schematic.components)} components"
        )
        logger.info(f"🔤 PLACE_COMPONENTS: Using text-flow placement algorithm")

        # Print current positions
        print("\n🔍 Component positions before placement:")
        for comp in self.schematic.components:
            print(f"  {comp.reference}: ({comp.position.x:.1f}, {comp.position.y:.1f})")

        # Use text-flow placement for ALL components (ignore existing positions)
        components_needing_placement = list(self.schematic.components)

        print(
            f"\n📊 Components to place with text-flow: {len(components_needing_placement)}"
        )

        logger.info(
            f"🔧 PLACE_COMPONENTS: {len(components_needing_placement)} components need placement"
        )

        # Use text-flow placement
        try:
            from ..kicad_symbol_cache import SymbolLibCache
            from ..schematic.text_flow_placement import place_with_text_flow
            from .symbol_geometry import SymbolBoundingBoxCalculator

            placement_start = time.perf_counter()

            # Get accurate bounding boxes using SymbolBoundingBoxCalculator
            # (same method used to draw the bbox rectangles)
            component_bboxes = []

            # Add components individually (multi-unit components will be placed side-by-side)
            # Create unique placement keys for multi-unit components
            placement_key_map = {}  # Maps unique placement key -> component
            for comp in components_needing_placement:
                # Create unique key for placement (reference + unit number)
                unit_num = getattr(comp, "unit", 1)
                placement_key = f"{comp.reference}_U{unit_num}"
                placement_key_map[placement_key] = comp

                # Get symbol library data
                lib_data = SymbolLibCache.get_symbol_data(comp.lib_id)
                if not lib_data:
                    logger.warning(
                        f"No symbol data found for {comp.lib_id}, using fallback size"
                    )
                    # Fallback to reasonable defaults
                    width, height = 10.0, 10.0
                else:
                    # Calculate accurate bounding box including pin labels for proper collision detection
                    import sys

                    print(
                        f"\n🔍 PLACEMENT: About to calculate bbox for {placement_key} ({comp.lib_id})",
                        file=sys.stderr,
                        flush=True,
                    )
                    min_x, min_y, max_x, max_y = (
                        SymbolBoundingBoxCalculator.calculate_bounding_box(
                            lib_data, include_properties=True
                        )
                    )
                    width = max_x - min_x
                    height = max_y - min_y
                    print(
                        f"🔍 PLACEMENT: Calculated bbox for {placement_key}: {width:.2f} x {height:.2f} mm",
                        file=sys.stderr,
                        flush=True,
                    )

                component_bboxes.append((placement_key, width, height))
                logger.debug(f"  {placement_key}: bbox {width:.1f}x{height:.1f}mm")

            # Add sheets (if any)
            if (
                hasattr(self.circuit, "child_instances")
                and self.circuit.child_instances
            ):
                print(f"\n📄 Found {len(self.circuit.child_instances)} sheets to place")
                logger.debug(
                    f"Found {len(self.circuit.child_instances)} sheets to place"
                )

                for child in self.circuit.child_instances:
                    sub_name = child["sub_name"]

                    # Calculate sheet dimensions (same logic as main_generator.py)
                    sub_circ = self.all_subcircuits.get(sub_name)
                    if sub_circ:
                        pin_count = len(sub_circ.nets)

                        # Calculate height based on pin count
                        pin_spacing = 2.54
                        min_height = 20.32
                        padding = 5.08
                        calculated_height = (pin_count * pin_spacing) + (2 * padding)
                        sheet_height = max(min_height, calculated_height)

                        # Calculate width based on name and labels
                        min_width = 25.4
                        char_width = 1.5
                        name_width = len(sub_name) * char_width + 10

                        # Find longest net name
                        max_label_length = max(
                            (len(net.name) for net in sub_circ.nets), default=0
                        )

                        # Calculate bbox including labels that extend beyond sheet
                        label_char_width = 1.27
                        label_width = max_label_length * label_char_width + 10

                        # Bbox width = sheet width + label extension
                        sheet_width = max(min_width, name_width)
                        bbox_width = sheet_width + label_width

                        print(
                            f"🔍 PLACEMENT: Sheet {sub_name}: sheet={sheet_width:.1f}mm, labels={label_width:.1f}mm, bbox={bbox_width:.1f}x{sheet_height:.1f}mm"
                        )
                        logger.debug(
                            f"  Sheet {sub_name}: bbox {bbox_width:.1f}x{sheet_height:.1f}mm"
                        )

                        # Store dimensions for later use
                        child["sheet_width"] = sheet_width
                        child["sheet_height"] = sheet_height
                        child["bbox_width"] = bbox_width
                        child["bbox_height"] = sheet_height
                    else:
                        # Use defaults
                        sheet_width = 50.8
                        sheet_height = 25.4
                        bbox_width = sheet_width + 20  # Add some space for labels
                        child["sheet_width"] = sheet_width
                        child["sheet_height"] = sheet_height
                        child["bbox_width"] = bbox_width
                        child["bbox_height"] = sheet_height

                    # Add to placement list using a sheet identifier
                    sheet_ref = f"SHEET_{sub_name}"
                    component_bboxes.append((sheet_ref, bbox_width, sheet_height))
                    child["placement_ref"] = sheet_ref

            # Run text-flow placement algorithm
            # Use larger spacing to account for hierarchical labels (not included in placement bbox)
            placements, selected_sheet = place_with_text_flow(
                component_bboxes, spacing=15.0
            )

            logger.info(f"📄 PLACE_COMPONENTS: Selected sheet size: {selected_sheet}")

            # Apply placements to components and sheets
            placement_map = {ref: (x, y) for ref, x, y in placements}

            # Apply to components (each unit placed independently using unique keys)
            for placement_key, comp in placement_key_map.items():
                if placement_key in placement_map:
                    x, y = placement_map[placement_key]
                    comp.position = Point(x, y)
                    logger.debug(
                        f"      Applied position to {comp.reference} unit {getattr(comp, 'unit', 1)}: ({x}, {y})"
                    )

            # Apply to sheets
            if (
                hasattr(self.circuit, "child_instances")
                and self.circuit.child_instances
            ):
                for child in self.circuit.child_instances:
                    sheet_ref = child.get("placement_ref")
                    if sheet_ref and sheet_ref in placement_map:
                        x, y = placement_map[sheet_ref]
                        child["x"] = x
                        child["y"] = y
                        print(
                            f"📄 Placed sheet {child['sub_name']} at ({x:.1f}, {y:.1f})"
                        )
                        logger.debug(
                            f"Placed sheet {child['sub_name']} at ({x:.1f}, {y:.1f})"
                        )

            placement_time = time.perf_counter() - placement_start
            logger.info(
                f"✅ PLACE_COMPONENTS: Component placement completed in {placement_time*1000:.2f}ms"
            )

            # Log final positions
            logger.debug("🔧 PLACE_COMPONENTS: Final component positions:")
            for comp in components_needing_placement:
                logger.debug(
                    f"  {comp.reference}: ({comp.position.x:.1f}, {comp.position.y:.1f})"
                )

        except Exception as e:
            placement_error_time = time.perf_counter() - start_time
            logger.error(
                f"❌ PLACE_COMPONENTS: TEXT-FLOW PLACEMENT FAILED after {placement_error_time*1000:.2f}ms: {e}"
            )
            logger.warning("🔄 PLACE_COMPONENTS: Using fallback grid placement")

            # Fallback to simple grid placement
            try:
                self.placement_engine._arrange_grid(components_needing_placement)
                logger.info("✅ PLACE_COMPONENTS: Fallback grid placement completed")
            except Exception as fallback_error:
                logger.error(
                    f"❌ PLACE_COMPONENTS: Even fallback placement failed: {fallback_error}"
                )
                # Leave components at their current positions

        total_time = time.perf_counter() - start_time
        logger.info(
            f"🏁 PLACE_COMPONENTS: ✅ PLACEMENT COMPLETE in {total_time*1000:.2f}ms"
        )

    def _is_net_hierarchical(self, net_obj):
        """
        Check if a net should have a hierarchical label (vs local label).

        A net needs a hierarchical label if it:
        1. Is shared with the parent circuit (passed as parameter), OR
        2. Is used by any child circuit (needs to connect down to children)

        Local labels are ONLY for nets that are purely internal to this sheet.

        Args:
            net_obj: The Net object to check

        Returns:
            bool: True if net should have hierarchical label, False for local label
        """
        # TEMPORARY: Always use hierarchical labels for now
        # We want all labels to be hierarchical until we're ready to differentiate
        # between local (internal) and hierarchical (cross-circuit) nets.
        # The logic below is correct but bypassed for now.
        return True

        # TODO: Enable this logic when ready to support local labels
        # ============================================================
        # # Check if shared with parent
        # parent_circuit = None
        # for circ_name, circ in self.all_subcircuits.items():
        #     for child_info in circ.child_instances:
        #         if child_info["sub_name"] == self.circuit.name:
        #             parent_circuit = circ
        #             break
        #     if parent_circuit:
        #         break
        #
        # if parent_circuit:
        #     # Check if this Net OBJECT (not name) is used in the parent
        #     parent_nets = parent_circuit.nets.values() if isinstance(parent_circuit.nets, dict) else parent_circuit.nets
        #     for parent_net in parent_nets:
        #         if parent_net is net_obj:  # Same object reference!
        #             return True
        #
        #     # Fallback to name matching (for JSON-loaded circuits)
        #     parent_net_names = {n.name for n in parent_nets}
        #     if net_obj.name in parent_net_names:
        #         return True
        #
        # # Check if used by any child circuit
        # for child_info in self.circuit.child_instances:
        #     child_circ = self.all_subcircuits[child_info["sub_name"]]
        #     child_nets = child_circ.nets.values() if isinstance(child_circ.nets, dict) else child_circ.nets
        #
        #     for child_net in child_nets:
        #         # Check object identity
        #         if child_net is net_obj:
        #             return True
        #         # Fallback to name matching
        #         if child_net.name == net_obj.name:
        #             return True
        #
        # return False

    def _add_power_symbol(
        self,
        lib_id: str,
        reference: str,
        value: str,
        position: Tuple[float, float],
        rotation: float = 0.0,
    ) -> Optional[str]:
        """
        Add a KiCad power symbol component.

        Args:
            lib_id: Power symbol library ID (e.g., "power:GND")
            reference: Power symbol reference (e.g., "#PWR01")
            value: Net name (e.g., "GND")
            position: (x, y) position to place symbol
            rotation: Rotation angle in degrees (default: 0.0)

        Returns:
            UUID of the created power symbol, or None if failed

        Example:
            >>> self._add_power_symbol("power:GND", "#PWR01", "GND", (100, 100), rotation=180)
        """
        logger.debug(
            f"Adding power symbol {lib_id} at {position} with value '{value}' rotation={rotation}"
        )

        try:
            # Add power symbol as a component
            # Power symbols must be placed exactly at pin positions, not snapped to grid
            power_comp = self.component_manager.add_component(
                library_id=lib_id,
                reference=reference,
                value=value,
                position=position,
                placement_strategy=PlacementStrategy.AUTO,
                footprint="",  # Power symbols have no footprint
                snap_to_grid=False,  # Power symbols need exact positioning at pin locations
            )

            if power_comp:
                # Set rotation after creation
                power_comp.rotation = rotation

                # Power symbols are always in BOM but not on board
                power_comp.in_bom = True
                power_comp.on_board = True
                power_comp.dnp = False

                # Fix Value property position - kicad-sch-api places it incorrectly
                # The Value should be positioned based on symbol rotation:
                # - 0° (up): Value above symbol
                # - 90° (left): Value to the left
                # - 180° (down): Value below symbol
                # - 270° (right): Value to the right
                # Standard offset is ~5.08mm from symbol center
                if (
                    hasattr(power_comp, "properties")
                    and "Value" in power_comp.properties
                ):
                    value_prop = power_comp.properties["Value"]
                    if hasattr(value_prop, "position"):
                        # Calculate correct position based on rotation
                        offset = (
                            5.08  # Standard KiCad offset for power symbol value text
                        )

                        if rotation == 0:  # Pointing up
                            value_prop.position = Point(
                                position[0], position[1] - offset
                            )
                        elif rotation == 90:  # Pointing left
                            value_prop.position = Point(
                                position[0] - offset, position[1]
                            )
                        elif rotation == 180:  # Pointing down
                            value_prop.position = Point(
                                position[0], position[1] + offset
                            )
                        elif rotation == 270:  # Pointing right
                            value_prop.position = Point(
                                position[0] + offset, position[1]
                            )

                logger.debug(
                    f"Created power symbol {reference} (UUID: {power_comp.uuid}) rotation={rotation}"
                )

                # Track power symbol for post-processing text positions
                if not hasattr(self, "_power_symbols_to_fix"):
                    self._power_symbols_to_fix = []
                self._power_symbols_to_fix.append(
                    {
                        "uuid": power_comp.uuid,
                        "position": position,
                        "rotation": rotation,
                        "value": value,
                        "lib_id": lib_id,  # Track symbol type for text positioning
                    }
                )

                return power_comp.uuid
            else:
                logger.warning(f"Failed to create power symbol {reference}")
                return None

        except Exception as e:
            logger.error(f"Error creating power symbol {reference}: {e}")
            return None

    def _fix_power_symbol_text_positions(self, sch_file_path: str):
        """
        Post-process schematic file to fix power symbol Value property positions.
        kicad-sch-api doesn't expose property positioning API, so we fix it in the file.
        """
        if not hasattr(self, "_power_symbols_to_fix") or not self._power_symbols_to_fix:
            return

        logger.debug(
            f"Fixing Value positions for {len(self._power_symbols_to_fix)} power symbols..."
        )

        import re

        with open(sch_file_path, "r") as f:
            content = f.read()

        for symbol_info in self._power_symbols_to_fix:
            uuid = symbol_info["uuid"]
            pos = symbol_info["position"]
            rotation = symbol_info["rotation"]
            value = symbol_info["value"]
            lib_id = symbol_info.get("lib_id", "")

            # Calculate correct Value position based on rotation AND symbol type
            offset = 5.08  # Standard KiCad offset

            # GND-type symbols point DOWN by default, so invert the offset direction
            is_gnd_type = "GND" in lib_id or "VSS" in lib_id

            if rotation == 0:
                if is_gnd_type:
                    # GND at rotation 0 points DOWN, text goes below
                    value_x, value_y = pos[0], pos[1] + offset
                else:
                    # VCC at rotation 0 points UP, text goes above
                    value_x, value_y = pos[0], pos[1] - offset
            elif rotation == 90:
                if is_gnd_type:
                    # GND at rotation 90 points LEFT, text goes right (away from symbol)
                    value_x, value_y = pos[0] + offset, pos[1]
                else:
                    # VCC at rotation 90 points RIGHT, text goes left (away from symbol)
                    value_x, value_y = pos[0] - offset, pos[1]
            elif rotation == 180:
                if is_gnd_type:
                    # GND at rotation 180 points UP, text goes above
                    value_x, value_y = pos[0], pos[1] - offset
                else:
                    # VCC at rotation 180 points DOWN, text goes below
                    value_x, value_y = pos[0], pos[1] + offset
            elif rotation == 270:
                if is_gnd_type:
                    # GND at rotation 270 points RIGHT, text goes left (away from symbol)
                    value_x, value_y = pos[0] - offset, pos[1]
                else:
                    # VCC at rotation 270 points LEFT, text goes right (away from symbol)
                    value_x, value_y = pos[0] + offset, pos[1]
            else:
                continue  # Skip non-cardinal angles

            # Find this symbol's Value property and fix the position
            # Pattern: Find the symbol with this UUID, then find its Value property
            symbol_pattern = rf'(\(symbol.*?uuid "{uuid}".*?property "Value" "{re.escape(value)}".*?\(at )[\d.]+\s+[\d.]+(\s+[\d.]+\))'

            def replace_value_position(match):
                return f"{match.group(1)}{value_x} {value_y}{match.group(2)}"

            content = re.sub(
                symbol_pattern, replace_value_position, content, flags=re.DOTALL
            )

        # Write back
        with open(sch_file_path, "w") as f:
            f.write(content)

        logger.debug(f"Fixed Value positions in {sch_file_path}")
        self._power_symbols_to_fix = []  # Clear for next use

    def _add_pin_level_net_labels(self):
        """
        Add local net labels or power symbols at component pins for all nets.

        For power nets (is_power=True):
            - Generate KiCad power symbol components
            - Use #PWR reference prefix
            - Creates global connection (not sheet-local)

        For regular nets:
            - Generate hierarchical labels (current behavior)
            - Sheet-local connection

        Returns:
            Dict[str, List[Label]]: Mapping of component reference to list of labels created for it.
                                   Example: {"U1": [Label("RUN"), Label("USB_DP"), ...], "C1": [...]}
        """
        logger.debug(f"Adding pin-level net labels for circuit '{self.circuit.name}'.")

        # Track which labels belong to which component
        component_labels = {}  # Dict[str, List[Label]]

        # Counter for power symbol references (#PWR01, #PWR02, etc.)
        power_symbol_counter = 1

        # Get component lookup from the API
        # Handle both dict and list forms of .nets
        circuit_nets = (
            self.circuit.nets.values()
            if isinstance(self.circuit.nets, dict)
            else self.circuit.nets
        )

        for net in circuit_nets:
            net_name = net.name
            logger.debug(
                f"Processing net '{net_name}' with {len(net.connections)} connections"
            )

            for comp_ref, pin_identifier in net.connections:
                label_start = time.perf_counter()
                label_details = {
                    "net": net_name,
                    "component": comp_ref,
                    "pin": str(pin_identifier),
                }

                # Don't use reference mapping here - net connections have already been updated
                actual_ref = comp_ref

                # Find component using the API
                comp = self.component_manager.find_component(actual_ref)

                if not comp:
                    logger.debug(f"Component {actual_ref} not found for net {net_name}")
                    continue

                # Get pin position from library data
                # Time symbol data lookup
                sym_start = time.perf_counter()
                lib_data = SymbolLibCache.get_symbol_data(comp.lib_id)
                sym_time = (time.perf_counter() - sym_start) * 1000
                if PERF_DEBUG and sym_time > 10:
                    log_symbol_lookup(
                        comp.lib_id, lib_data is not None, sym_time, "SymbolLibCache"
                    )

                if not lib_data or "pins" not in lib_data:
                    logger.warning(
                        f"No pin data found for component {comp_ref} ({comp.lib_id})"
                    )
                    continue

                # Find the pin
                pin_dict = find_pin_by_identifier(lib_data["pins"], pin_identifier)

                if not pin_dict:
                    logger.warning(
                        f"Pin {pin_identifier} not found for component {comp_ref} in net {net_name}"
                    )
                    continue

                # Calculate pin position
                anchor_x = float(pin_dict.get("x", 0.0))
                anchor_y = float(pin_dict.get("y", 0.0))
                pin_angle = float(pin_dict.get("orientation", 0.0))

                logger.debug(f"INITIAL LABEL: {actual_ref} pin {pin_identifier}")
                logger.debug(f"  pin_dict: {pin_dict}")
                logger.debug(
                    f"  component position: ({comp.position.x}, {comp.position.y})"
                )
                logger.debug(f"  component rotation: {comp.rotation}°")

                # Rotate coords by component rotation
                r = math.radians(comp.rotation)
                local_x = anchor_x
                local_y = -anchor_y
                rx = (local_x * math.cos(r)) - (local_y * math.sin(r))
                ry = (local_x * math.sin(r)) + (local_y * math.cos(r))

                global_x = comp.position.x + rx
                global_y = comp.position.y + ry

                # Calculate label angle (opposite to pin orientation for correct text direction)
                # Pin orientation indicates direction pin points FROM component
                # Label needs opposite angle to point toward connection (text reads correctly)
                label_angle = (pin_angle + 180) % 360
                global_angle = (label_angle + comp.rotation) % 360

                logger.debug(f"  → label position: ({global_x}, {global_y})")
                logger.debug(f"  → label angle: {global_angle}°")

                # Check if this is a power net
                if (
                    hasattr(net, "is_power")
                    and net.is_power
                    and hasattr(net, "power_symbol")
                ):
                    # Generate power symbol instead of hierarchical label
                    power_ref = f"#PWR0{power_symbol_counter:02d}"
                    power_symbol_counter += 1

                    logger.debug(
                        f"Generating power symbol {power_ref} for net {net_name} "
                        f"at component {actual_ref}.{pin_identifier}"
                    )

                    # Place power symbol directly at pin location
                    # The power symbol's connection point should be exactly at the pin
                    power_x = global_x
                    power_y = global_y

                    # DEBUG: Log power symbol placement (uncomment for debugging)
                    # logger.debug(f"POWER SYMBOL: {power_ref} for {net_name} - "
                    #             f"placing at ({power_x}, {power_y}) from pin {actual_ref}.{pin_identifier}")

                    # Power symbols use hierarchical label rotation with -90° adjustment
                    # Different power symbols have different internal pin orientations:
                    # - VCC/positive: pin at 90° (UP) - use (global_angle - 90)
                    # - GND/negative: pin at 270° (DOWN) - need +180° to flip
                    base_rotation = (global_angle - 90) % 360

                    # Check if this is a GND-type symbol (inverted)
                    if "GND" in net.power_symbol or "VSS" in net.power_symbol:
                        # GND symbols are inverted, need 180° flip
                        power_rotation = float((base_rotation + 180) % 360)
                    else:
                        power_rotation = float(base_rotation)

                    # DEBUG: Log pin angle calculation (uncomment for debugging)
                    # logger.debug(f"POWER SYMBOL ROTATION: {net_name} on {actual_ref}.{pin_identifier}")
                    # logger.debug(f"   pin_angle={pin_angle}° comp.rotation={comp.rotation}°")
                    # logger.debug(f"   label_angle={(pin_angle + 180) % 360}° global_angle={global_angle}°")
                    # logger.debug(f"   → power_rotation={power_rotation}°")

                    # Add power symbol at offset position
                    self._add_power_symbol(
                        lib_id=net.power_symbol,
                        reference=power_ref,
                        value=net_name,
                        position=(power_x, power_y),
                        rotation=power_rotation,
                    )

                    # Power symbols don't create labels - skip the rest
                    continue

                # Determine label type: hierarchical if shared with parent OR used by children
                # Local labels are ONLY for nets that are purely internal to this sheet
                is_hierarchical = self._is_net_hierarchical(net)
                label_type = (
                    LabelType.HIERARCHICAL if is_hierarchical else LabelType.LOCAL
                )

                # Create label using the API
                label = Label(
                    uuid=str(uuid_module.uuid4()),
                    position=Point(global_x, global_y),
                    text=net_name,
                    label_type=label_type,
                    rotation=float(global_angle),
                )

                # Add to schematic _data directly to bypass kicad-sch-api methods
                if not hasattr(self.schematic, "_data"):
                    self.schematic.labels.append(label)
                else:
                    # Hierarchical labels go in separate list
                    if label.label_type == LabelType.HIERARCHICAL:
                        if "hierarchical_labels" not in self.schematic._data:
                            self.schematic._data["hierarchical_labels"] = []

                        # Use canonical justification calculation from label_utils
                        from ..schematic.label_utils import calculate_hierarchical_label_justify
                        justify = calculate_hierarchical_label_justify(label.rotation)

                        label_dict = {
                            "uuid": label.uuid,
                            "position": {"x": label.position.x, "y": label.position.y},
                            "text": label.text,
                            "rotation": label.rotation,
                            "size": label.size,
                            "shape": (
                                label.shape if label.shape else "input"
                            ),  # Default to "input" if None
                            "justify": justify,
                        }
                        self.schematic._data["hierarchical_labels"].append(label_dict)
                    else:
                        if "labels" not in self.schematic._data:
                            self.schematic._data["labels"] = []
                        label_dict = {
                            "uuid": label.uuid,
                            "position": {"x": label.position.x, "y": label.position.y},
                            "text": label.text,
                            "label_type": (
                                label.label_type.value
                                if hasattr(label.label_type, "value")
                                else label.label_type
                            ),
                            "rotation": label.rotation,
                            "size": label.size,
                        }
                        self.schematic._data["labels"].append(label_dict)

                # Track that this label belongs to this component
                if actual_ref not in component_labels:
                    component_labels[actual_ref] = []
                component_labels[actual_ref].append(label)

                label_time = (time.perf_counter() - label_start) * 1000
                if PERF_DEBUG and label_time > 5:
                    log_net_label_creation(
                        net_name, actual_ref, str(pin_identifier), label_time
                    )
                logger.debug(
                    f"Added hierarchical label for net {net_name} at component {actual_ref}.{pin_identifier}"
                )

        return component_labels

    def _add_subcircuit_sheets(self):
        """
        For each child subcircuit instance, add a sheet using the KiCad API.
        """
        if not self.circuit.child_instances:
            logger.debug(
                "Circuit '%s' has no child subcircuits, skipping sheets.",
                self.circuit.name,
            )
            return

        logger.debug(
            "Circuit '%s' has %d child subcircuits. Adding sheet symbols...",
            self.circuit.name,
            len(self.circuit.child_instances),
        )

        for child_info in self.circuit.child_instances:
            sub_name = child_info["sub_name"]
            usage_label = child_info["instance_label"]

            child_circ = self.all_subcircuits[sub_name]

            # Get only SHARED nets for this subcircuit to create sheet pins
            # Check which child nets have the SAME OBJECT REFERENCE as parent nets
            # (not just matching names - must be the same Net object passed from parent to child)

            shared_net_names = []
            internal_net_names = []

            # Handle both dict and list forms of .nets
            child_nets = (
                child_circ.nets.values()
                if isinstance(child_circ.nets, dict)
                else child_circ.nets
            )
            parent_nets = (
                self.circuit.nets.values()
                if isinstance(self.circuit.nets, dict)
                else self.circuit.nets
            )

            # First try object identity (works when circuits are created directly in Python)
            for child_net in child_nets:
                is_shared = False
                for parent_net in parent_nets:
                    if parent_net is child_net:  # Same object reference!
                        is_shared = True
                        break

                if is_shared:
                    shared_net_names.append(child_net.name)
                else:
                    internal_net_names.append(child_net.name)

            # If object identity found no shared nets but we have nets to check, fall back to name matching
            # (needed when circuits are loaded from JSON, which creates new Net objects)
            if not shared_net_names and list(parent_nets) and list(child_nets):
                shared_net_names = []
                internal_net_names = []

                parent_net_names_set = {n.name for n in parent_nets}
                for child_net in child_nets:
                    if child_net.name in parent_net_names_set:
                        shared_net_names.append(child_net.name)
                    else:
                        internal_net_names.append(child_net.name)

            # Special case: If parent has NO nets, infer shared nets by looking at sibling circuits
            # Nets that appear in multiple children are likely shared parameters
            if not list(parent_nets) and list(child_nets):
                shared_net_names = []
                internal_net_names = []

                # Collect nets from all sibling circuits
                sibling_net_names = set()
                for sibling_info in self.circuit.child_instances:
                    if (
                        sibling_info["sub_name"] != sub_name
                    ):  # Don't include current child
                        sibling_circ = self.all_subcircuits[sibling_info["sub_name"]]
                        sibling_nets = (
                            sibling_circ.nets.values()
                            if isinstance(sibling_circ.nets, dict)
                            else sibling_circ.nets
                        )
                        sibling_net_names.update(n.name for n in sibling_nets)

                # Nets that appear in both this child AND siblings are likely shared
                for child_net in child_nets:
                    if child_net.name in sibling_net_names:
                        shared_net_names.append(child_net.name)
                    else:
                        internal_net_names.append(child_net.name)

            pin_list = sorted(shared_net_names)

            # CRITICAL FIX: Also include the parameters from child circuit instances
            # For subcircuits that only contain other subcircuits (no components),
            # the parameters won't show up as nets, so we need to extract them from
            # the instance connections
            if hasattr(child_info, "instance_nets") and child_info.get("instance_nets"):
                # If instance_nets mapping is available, use it
                instance_nets = child_info["instance_nets"]
                for param_name, net_name in instance_nets.items():
                    if net_name not in pin_list:
                        pin_list.append(net_name)
                pin_list = sorted(pin_list)
            elif (
                len(child_circ.components) == 0 and len(child_circ.child_instances) > 0
            ):
                # This is a hierarchical sheet with only subcircuits
                # We need to infer the parameters from the parent circuit's nets
                # that connect to this subcircuit instance
                logger.debug(
                    f"Subcircuit '{sub_name}' has no components, checking parent connections"
                )

                # Look for nets in the parent circuit that might connect to this instance
                # This is a heuristic approach - ideally we'd have explicit parameter info
                parent_nets = set()
                for net in self.circuit.nets:
                    # Add all parent nets as potential connections
                    # In a more sophisticated implementation, we'd track which nets
                    # actually connect to this specific subcircuit instance
                    parent_nets.add(net.name)

                # For now, use common signal names that are likely to be hierarchical connections
                common_hierarchical_signals = [
                    "VCC",
                    "GND",
                    "VIN",
                    "VOUT",
                    "INPUT",
                    "OUTPUT",
                    "FILTERED",
                    "PROCESSED",
                    "V_MONITOR",
                ]
                for signal in common_hierarchical_signals:
                    if signal in parent_nets and signal not in pin_list:
                        pin_list.append(signal)

                # Also check the subcircuit's child instances to infer parameters
                for child_inst in child_circ.child_instances:
                    child_sub = self.all_subcircuits.get(child_inst["sub_name"])
                    if child_sub:
                        # Add any nets from child subcircuits that might be parameters
                        for net in child_sub.nets:
                            if net.name not in pin_list and net.name in parent_nets:
                                pin_list.append(net.name)

                pin_list = sorted(pin_list)
                logger.info(f"Inferred hierarchical pins for '{sub_name}': {pin_list}")

            # Use pre-calculated position and size from placement
            # These were set by _place_components() text-flow algorithm
            cx = child_info.get("x", 50.0)
            cy = child_info.get("y", 50.0)
            width = child_info.get("sheet_width", child_info.get("width", 30.0))
            height = child_info.get("sheet_height", child_info.get("height", 30.0))

            # Calculate sheet position (upper-left corner) and snap to grid
            # KiCad uses 50mil (1.27mm) grid
            grid_size = 1.27
            sheet_x = round((cx - (width / 2)) / grid_size) * grid_size
            sheet_y = round((cy - (height / 2)) / grid_size) * grid_size

            # Create sheet using the API
            sheet = Sheet(
                uuid=str(uuid_module.uuid4()),
                position=Point(sheet_x, sheet_y),
                size=Point(width, height),  # size is a Point, not a tuple
                name=usage_label,
                filename=f"{sub_name}.kicad_sch",
            )

            # Add project name to sheet for instances generation
            sheet._project_name = self.project_name

            # Add pins for all child's net names
            grid_size = 1.27  # KiCad 50mil grid
            sheet_right = sheet_x + width
            pin_spacing = 2.54  # 100mil spacing
            start_y = sheet_y + 2.54

            for i, net_name in enumerate(pin_list):
                # Ensure pin positions are grid-aligned
                pin_x = sheet_right  # Place pins on right edge of sheet
                pin_y = round((start_y + (i * pin_spacing)) / grid_size) * grid_size

                # Create sheet pin
                sheet_pin = SheetPin(
                    uuid=str(uuid_module.uuid4()),
                    name=net_name,
                    position=Point(pin_x - 1.27, pin_y),
                    # pin_type defaults to BIDIRECTIONAL
                    # size defaults to 1.27
                )

                sheet.pins.append(sheet_pin)
                logger.debug(
                    f"Created sheet pin '{net_name}' at position ({pin_x}, {pin_y})"
                )

                label_x = pin_x
                label = Label(
                    uuid=str(uuid_module.uuid4()),
                    position=Point(label_x, pin_y),
                    text=net_name,
                    label_type=LabelType.HIERARCHICAL,
                    rotation=0.0,
                )

                # Add to schematic _data directly to bypass kicad-sch-api methods
                if not hasattr(self.schematic, "_data"):
                    self.schematic.labels.append(label)
                else:
                    # Hierarchical labels go in separate list
                    if label.label_type == LabelType.HIERARCHICAL:
                        if "hierarchical_labels" not in self.schematic._data:
                            self.schematic._data["hierarchical_labels"] = []

                        # Use canonical justification calculation from label_utils
                        from ..schematic.label_utils import calculate_hierarchical_label_justify
                        justify = calculate_hierarchical_label_justify(label.rotation)

                        label_dict = {
                            "uuid": label.uuid,
                            "position": {"x": label.position.x, "y": label.position.y},
                            "text": label.text,
                            "rotation": label.rotation,
                            "size": label.size,
                            "shape": (
                                label.shape if label.shape else "input"
                            ),  # Default to "input" if None
                            "justify": justify,
                        }
                        self.schematic._data["hierarchical_labels"].append(label_dict)
                    else:
                        if "labels" not in self.schematic._data:
                            self.schematic._data["labels"] = []
                        label_dict = {
                            "uuid": label.uuid,
                            "position": {"x": label.position.x, "y": label.position.y},
                            "text": label.text,
                            "label_type": (
                                label.label_type.value
                                if hasattr(label.label_type, "value")
                                else label.label_type
                            ),
                            "rotation": label.rotation,
                            "size": label.size,
                        }
                        self.schematic._data["labels"].append(label_dict)

            # Add sheet to schematic _data directly to bypass kicad-sch-api methods
            if not hasattr(self.schematic, "_data"):
                self.schematic.sheets.append(sheet)
            else:
                if "sheets" not in self.schematic._data:
                    self.schematic._data["sheets"] = []
                # Convert Sheet to dict for storage
                sheet_dict = {
                    "uuid": sheet.uuid,
                    "position": {"x": sheet.position.x, "y": sheet.position.y},
                    "size": {
                        "width": sheet.size.x,
                        "height": sheet.size.y,
                    },  # Parser expects width/height
                    "name": sheet.name,
                    "filename": sheet.filename,
                    "pins": [
                        {
                            "uuid": pin.uuid,
                            "name": pin.name,
                            "position": {"x": pin.position.x, "y": pin.position.y},
                            "pin_type": (
                                pin.pin_type.value
                                if hasattr(pin.pin_type, "value")
                                else pin.pin_type
                            ),
                            "size": pin.size,
                        }
                        for pin in sheet.pins
                    ],
                    "project_name": self.project_name
                    or "",  # Add project name for instances
                    "page_number": "2",  # Default page number for sub-sheets
                }
                self.schematic._data["sheets"].append(sheet_dict)

            # Draw bounding box around sheet if requested
            if self.draw_bounding_boxes:
                # Get bbox dimensions (includes label extensions)
                bbox_width = child_info.get("bbox_width", width + 20)
                bbox_height = child_info.get("bbox_height", height)

                # Calculate bbox corners from center position
                bbox_min_x = cx - (bbox_width / 2)
                bbox_min_y = cy - (bbox_height / 2)
                bbox_max_x = cx + (bbox_width / 2)
                bbox_max_y = cy + (bbox_height / 2)

                # TODO: Add Rectangle graphic for sheet bbox
                # Rectangle drawing not yet supported in kicad-sch-api
                # bbox_rect = Rectangle(
                #     top_left=Point(bbox_min_x, bbox_max_y),
                #     bottom_right=Point(bbox_max_x, bbox_min_y),
                # )

                logger.debug(
                    f"  Drew sheet bbox: ({bbox_min_x:.1f}, {bbox_min_y:.1f}) to "
                    f"({bbox_max_x:.1f}, {bbox_max_y:.1f})"
                )

            # Track sheet symbol UUID for hierarchical references
            self.sheet_symbol_map[sub_name] = sheet.uuid

            # Debug logging for sheet creation
            logger.debug(f"=== ADDING SHEET SYMBOL ===")
            logger.debug(f"  Sheet name: {usage_label}")
            logger.debug(f"  Sheet symbol UUID: {sheet.uuid}")
            logger.debug(f"  Target schematic file: {sheet.filename}")
            logger.debug(f"  Target subcircuit: {sub_name}")
            logger.debug(f"  Current hierarchical path: {self.hierarchical_path}")
            logger.debug(f"  Stored mapping: {sub_name} -> {sheet.uuid}")
            logger.debug(f"  Added sheet '{usage_label}' with {len(pin_list)} pins")

    def _create_component_units(
        self, component_labels: Dict[str, List[Label]]
    ) -> List[ComponentUnit]:
        """
        Create ComponentUnit objects for all components.

        Each ComponentUnit bundles a component with its labels and bounding box.
        The bbox is calculated once based on the component's connected labels,
        then the unit can be moved as a whole without recalculating dimensions.

        Args:
            component_labels: Mapping of component reference to its labels

        Returns:
            List of ComponentUnit objects
        """
        from .symbol_geometry import SymbolBoundingBoxCalculator

        units = []
        logger.debug(
            f"Creating ComponentUnits for {len(self.schematic.components)} components"
        )

        for comp in self.schematic.components:
            comp_ref = comp.reference
            labels = component_labels.get(comp_ref, [])

            logger.debug(
                f"  Creating ComponentUnit for {comp_ref} with {len(labels)} labels"
            )

            # 1. Get base bbox (component body + pins + labels) in local coordinates
            lib_data = SymbolLibCache.get_symbol_data(comp.lib_id)
            if not lib_data:
                logger.warning(
                    f"No symbol data for {comp_ref} ({comp.lib_id}), skipping"
                )
                continue

            base_bbox = SymbolBoundingBoxCalculator.calculate_bounding_box(
                lib_data, include_properties=True
            )

            # 2. Convert base bbox to global coordinates
            local_min_x, local_min_y, local_max_x, local_max_y = base_bbox
            global_min_x = comp.position.x + local_min_x
            global_min_y = comp.position.y + local_min_y
            global_max_x = comp.position.x + local_max_x
            global_max_y = comp.position.y + local_max_y

            # 3. Extend bbox to include this component's labels
            LABEL_CHAR_WIDTH = 1.27  # mm per character
            LABEL_PADDING = 2.54  # vertical padding around label

            logger.debug(
                f"  Base bbox (global): min=({global_min_x:.1f}, {global_min_y:.1f}), max=({global_max_x:.1f}, {global_max_y:.1f})"
            )

            for label in labels:
                label_length = len(label.text) * LABEL_CHAR_WIDTH
                logger.debug(
                    f"    Label '{label.text}' at ({label.position.x:.1f}, {label.position.y:.1f}), rotation={label.rotation}°, length={label_length:.1f}mm"
                )

                # Extend bbox based on label rotation
                # Labels extend IN THE DIRECTION the pin points (not opposite)
                if label.rotation == 0:  # Right pin → label extends RIGHT
                    old_max_x = global_max_x
                    global_max_x = max(global_max_x, label.position.x + label_length)
                    global_min_y = min(global_min_y, label.position.y - LABEL_PADDING)
                    global_max_y = max(global_max_y, label.position.y + LABEL_PADDING)
                    logger.debug(
                        f"      0° (right pin): extended max_x from {old_max_x:.1f} to {global_max_x:.1f}"
                    )

                elif label.rotation == 90:  # Up pin → label extends UP
                    old_min_y = global_min_y
                    global_min_y = min(global_min_y, label.position.y - label_length)
                    global_min_x = min(global_min_x, label.position.x - LABEL_PADDING)
                    global_max_x = max(global_max_x, label.position.x + LABEL_PADDING)
                    logger.debug(
                        f"      90° (up pin): extended min_y from {old_min_y:.1f} to {global_min_y:.1f}"
                    )

                elif label.rotation == 180:  # Left pin → label extends LEFT
                    old_min_x = global_min_x
                    global_min_x = min(global_min_x, label.position.x - label_length)
                    global_min_y = min(global_min_y, label.position.y - LABEL_PADDING)
                    global_max_y = max(global_max_y, label.position.y + LABEL_PADDING)
                    logger.debug(
                        f"      180° (left pin): extended min_x from {old_min_x:.1f} to {global_min_x:.1f}"
                    )

                elif label.rotation == 270:  # Down pin → label extends DOWN
                    old_max_y = global_max_y
                    global_max_y = max(global_max_y, label.position.y + label_length)
                    global_min_x = min(global_min_x, label.position.x - LABEL_PADDING)
                    global_max_x = max(global_max_x, label.position.x + LABEL_PADDING)
                    logger.debug(
                        f"      270° (down pin): extended max_y from {old_max_y:.1f} to {global_max_y:.1f}"
                    )

            # 4. Create ComponentUnit
            unit = ComponentUnit(
                component=comp,
                labels=labels,
                bbox_min_x=global_min_x,
                bbox_min_y=global_min_y,
                bbox_max_x=global_max_x,
                bbox_max_y=global_max_y,
                bbox_graphic=None,  # Will be created later if draw_bounding_boxes=True
            )

            units.append(unit)
            logger.debug(
                f"  Final bbox (global): min=({global_min_x:.1f}, {global_min_y:.1f}), max=({global_max_x:.1f}, {global_max_y:.1f})"
            )
            logger.debug(
                f"  Created ComponentUnit: {comp_ref} bbox={unit.width:.1f}×{unit.height:.1f}mm"
            )

        logger.info(f"Created {len(units)} ComponentUnits")
        return units

    def _draw_component_unit_bboxes(self, units: List[ComponentUnit]) -> None:
        """
        Draw bounding box rectangles for ComponentUnits.

        Creates a Rectangle graphic for each unit's bbox and adds it to the schematic.
        Much simpler than the old proximity-based approach - we already know the exact bbox!

        Args:
            units: List of ComponentUnit objects with calculated bboxes
        """
        logger.debug(f"Drawing bounding boxes for {len(units)} ComponentUnits")

        for unit in units:
            # TODO: Create Rectangle graphic from bbox coordinates
            # Rectangle drawing not yet supported in kicad-sch-api
            # bbox_rect = Rectangle(
            #     top_left=Point(unit.bbox_min_x, unit.bbox_max_y),
            #     bottom_right=Point(unit.bbox_max_x, unit.bbox_min_y),
            # )
            # unit.bbox_graphic = bbox_rect
            pass

            logger.debug(
                f"  Drew bbox for {unit.reference}: "
                f"({unit.bbox_min_x:.1f}, {unit.bbox_min_y:.1f}) to "
                f"({unit.bbox_max_x:.1f}, {unit.bbox_max_y:.1f})"
            )

        logger.info(f"Drew {len(units)} bounding box rectangles")

    def _add_component_bounding_boxes(self):
        """Add bounding box rectangles using KiCad API."""
        logger.debug(
            f"Adding bounding boxes for {len(self.schematic.components)} components"
        )

        # Check if labels are available
        import sys

        print(
            f"\n🔍 BBOX: Checking for labels in schematic", file=sys.stderr, flush=True
        )
        if hasattr(self.schematic, "labels"):
            print(
                f"🔍 BBOX: ✅ Has labels, count: {len(self.schematic.labels)}",
                file=sys.stderr,
                flush=True,
            )
            for i, label in enumerate(self.schematic.labels[:10]):
                print(f"🔍 BBOX:   Label[{i}]: {label}", file=sys.stderr, flush=True)
        else:
            print(f"🔍 BBOX: ❌ No labels attribute", file=sys.stderr, flush=True)

        # Use schematic components (with updated positions) instead of circuit components
        for comp in self.schematic.components:
            # Get precise bounding box from existing calculator
            lib_data = SymbolLibCache.get_symbol_data(comp.lib_id)
            if not lib_data:
                logger.warning(
                    f"No symbol data found for {comp.lib_id}, skipping bounding box"
                )
                continue

            try:
                from .symbol_geometry import SymbolBoundingBoxCalculator

                # Calculate component bbox including pin labels for accurate collision detection
                print(
                    f"\n🔍 BBOX: Calculating bbox for {comp.reference} at ({comp.position.x:.3f}, {comp.position.y:.3f})",
                    file=sys.stderr,
                    flush=True,
                )

                min_x, min_y, max_x, max_y = (
                    SymbolBoundingBoxCalculator.calculate_bounding_box(
                        lib_data, include_properties=True
                    )
                )

                print(
                    f"🔍 BBOX: Base component bbox: ({min_x:.2f}, {min_y:.2f}) to ({max_x:.2f}, {max_y:.2f})",
                    file=sys.stderr,
                    flush=True,
                )

                # Extend bbox to include all nearby hierarchical labels
                LABEL_CHAR_WIDTH = (
                    1.27  # mm per character (matches KiCad default font size)
                )
                LABEL_PROXIMITY = (
                    30.0  # Fixed proximity radius for detecting nearby labels
                )

                for label in self.schematic.labels:
                    if label.label_type.value != "hierarchical_label":
                        continue

                    # Calculate distance to component
                    dx = abs(label.position.x - comp.position.x)
                    dy = abs(label.position.y - comp.position.y)
                    dist = (dx**2 + dy**2) ** 0.5

                    if dist < LABEL_PROXIMITY:
                        # Calculate label dimensions
                        label_length = len(label.text) * LABEL_CHAR_WIDTH

                        # Extend bbox based on label rotation
                        label_rel_x = label.position.x - comp.position.x
                        label_rel_y = label.position.y - comp.position.y

                        # Horizontal label (0° or 180°)
                        if label.rotation in [0, 180]:
                            if label.rotation == 180:  # Label extends to the left
                                min_x = min(min_x, label_rel_x - label_length)
                            else:  # Label extends to the right
                                max_x = max(max_x, label_rel_x + label_length)
                            # Add small vertical padding
                            min_y = min(min_y, label_rel_y - 2.54)
                            max_y = max(max_y, label_rel_y + 2.54)
                        # Vertical label (90° or 270°)
                        else:
                            if label.rotation == 270:  # Label extends down (positive Y)
                                max_y = max(max_y, label_rel_y + label_length)
                            else:  # Label extends up (90°, negative Y)
                                min_y = min(min_y, label_rel_y - label_length)
                            # Add small horizontal padding
                            min_x = min(min_x, label_rel_x - 2.54)
                            max_x = max(max_x, label_rel_x + 2.54)

                        print(
                            f"🔍 BBOX:   Label '{label.text}' ({len(label.text)} chars, {label.rotation}°) at rel ({label_rel_x:.2f}, {label_rel_y:.2f})",
                            file=sys.stderr,
                            flush=True,
                        )

                print(
                    f"🔍 BBOX: Final bbox with labels: ({min_x:.2f}, {min_y:.2f}) to ({max_x:.2f}, {max_y:.2f})",
                    file=sys.stderr,
                    flush=True,
                )

                # TODO: Create Rectangle using API types
                # Rectangle drawing not yet supported in kicad-sch-api
                # bbox_rect = Rectangle(
                #     top_left=Point(comp.position.x + min_x, comp.position.y + max_y),
                #     bottom_right=Point(comp.position.x + max_x, comp.position.y + min_y),
                # )
                logger.debug(
                    f"Added bounding box for {comp.reference} at ({comp.position.x + min_x:.2f}, {comp.position.y + min_y:.2f}) to ({comp.position.x + max_x:.2f}, {comp.position.y + max_y:.2f})"
                )

            except Exception as e:
                logger.error(
                    f"Failed to add bounding box for {comp.reference} ({comp.lib_id}): {e}"
                )
                continue

    def _add_annotations(self):
        """Add text annotations (TextBox, TextProperty, etc.) to the schematic."""
        if not hasattr(self.circuit, "_annotations") or not self.circuit._annotations:
            return

        logger.debug(
            f"Adding {len(self.circuit._annotations)} annotations to schematic"
        )

        for annotation in self.circuit._annotations:
            try:
                # Handle both annotation objects and dictionary data
                if isinstance(annotation, dict):
                    annotation_type = annotation.get("type", "Unknown")
                elif hasattr(annotation, "__class__"):
                    annotation_type = annotation.__class__.__name__
                else:
                    annotation_type = type(annotation).__name__

                if annotation_type == "TextBox":
                    self._add_textbox_annotation(annotation)
                elif annotation_type == "TextProperty":
                    self._add_text_annotation(annotation)
                elif annotation_type == "Table":
                    self._add_table_annotation(annotation)
                elif annotation_type == "Image":
                    self._add_image_annotation(annotation)
                else:
                    logger.warning(f"Unknown annotation type: {annotation_type}")

            except Exception as e:
                logger.error(f"Failed to add annotation {annotation}: {e}")

    def _add_textbox_annotation(self, textbox):
        """Add a TextBox annotation as a KiCad text_box element."""
        from kicad_sch_api.core.types import Text

        # Handle both dictionary data and object data
        if isinstance(textbox, dict):
            text = textbox.get("text", "")
            position = textbox.get(
                "position", (184.0, 110.0)
            )  # Double the default coordinates
            text_size = textbox.get("text_size", 1.27)
            rotation = textbox.get("rotation", 0)
            size = textbox.get("size", (40.0, 20.0))
            margins = textbox.get("margins", (1.0, 1.0, 1.0, 1.0))
            background = textbox.get("background", True)
            background_color = textbox.get("background_color", "white")
            border = textbox.get("border", True)
            uuid = textbox.get("uuid", "")
        else:
            text = textbox.text
            position = textbox.position
            text_size = textbox.text_size
            rotation = textbox.rotation
            size = textbox.size
            margins = textbox.margins
            background = textbox.background
            background_color = textbox.background_color
            border = textbox.border
            uuid = textbox.uuid

        # Use add_text_box() method from kicad-sch-api
        import uuid as uuid_module

        # Don't escape here - kicad-sch-api should handle escaping during save
        # Passing raw text so it can be properly escaped when writing S-expressions

        textbox_uuid = self.schematic.add_text_box(
            text=text,
            position=Point(position[0], position[1]),
            size=Point(size[0], size[1]),
            rotation=rotation,
            font_size=text_size,
            margins=margins,
            exclude_from_sim=False,
        )

        logger.debug(f"Added TextBox annotation: '{text}' at {position}")

    def _add_text_annotation(self, text_prop):
        """Add a TextProperty annotation as a simple KiCad text element."""
        from kicad_sch_api.core.types import Text

        # Handle both dictionary data and object data
        if isinstance(text_prop, dict):
            text = text_prop.get("text", "")
            position = text_prop.get("position", (10.0, 10.0))
            size = text_prop.get("size", 1.27)
            rotation = text_prop.get("rotation", 0)
            bold = text_prop.get("bold", False)
            italic = text_prop.get("italic", False)
            color = text_prop.get("color", "black")
            uuid = text_prop.get("uuid", "")
        else:
            text = text_prop.text
            position = text_prop.position
            size = text_prop.size
            rotation = text_prop.rotation
            bold = text_prop.bold
            italic = text_prop.italic
            color = text_prop.color
            uuid = text_prop.uuid

        # Use add_text() method from kicad-sch-api with correct parameters
        text_uuid = self.schematic.add_text(
            text=text,
            position=Point(position[0], position[1]),
            rotation=rotation,
            size=size,
            exclude_from_sim=False,
        )

        logger.debug(f"Added TextProperty annotation: '{text}' at {position}")

    def _add_table_annotation(self, table):
        """Add a Table annotation as multiple text elements."""
        # Handle both dictionary data and object data
        if isinstance(table, dict):
            data = table.get("data", [])
            position = table.get("position", (10.0, 10.0))
            cell_width = table.get("cell_width", 20.0)
            cell_height = table.get("cell_height", 5.0)
            text_size = table.get("text_size", 1.0)
            header_bold = table.get("header_bold", True)
            uuid = table.get("uuid", "")
        else:
            data = table.data
            position = table.position
            cell_width = table.cell_width
            cell_height = table.cell_height
            text_size = table.text_size
            header_bold = table.header_bold
            uuid = table.uuid

        logger.debug(f"Adding Table annotation with {len(data)} rows at {position}")

        x_start, y_start = position

        for row_idx, row in enumerate(data):
            for col_idx, cell_text in enumerate(row):
                if cell_text:  # Skip empty cells
                    cell_x = x_start + (col_idx * cell_width)
                    cell_y = y_start + (row_idx * cell_height)

                    from kicad_sch_api.core.types import Text

                    text_element = Text(
                        uuid=f"{uuid}_{row_idx}_{col_idx}",
                        position=Point(cell_x, cell_y),
                        text=str(cell_text),
                        rotation=0.0,
                        size=text_size,
                        exclude_from_sim=False,
                    )

                    self.schematic.add_text(text_element)

    def _add_image_annotation(self, image):
        """Add an Image annotation as an embedded image in the schematic."""
        import base64
        from pathlib import Path

        # Handle both dictionary data and object data
        if isinstance(image, dict):
            image_path = image.get("image_path", "")
            position = image.get("position", (100.0, 100.0))
            scale = image.get("scale", 1.0)
            uuid = image.get("uuid", "")
        else:
            image_path = image.image_path
            position = image.position
            scale = image.scale
            uuid = image.uuid

        # Ensure position is a tuple (not a list) for kicad-sch-api
        # This can happen if the annotation was serialized/deserialized through JSON
        if isinstance(position, list):
            position = tuple(position)

        # Read and encode the image file
        try:
            image_file = Path(image_path)
            if not image_file.exists():
                logger.error(f"Image file not found: {image_path}")
                return

            # Validate file size (max 10MB to prevent bloating schematics)
            MAX_IMAGE_SIZE = 10 * 1024 * 1024  # 10MB
            file_size = image_file.stat().st_size
            if file_size > MAX_IMAGE_SIZE:
                logger.error(
                    f"Image file too large: {file_size / (1024*1024):.2f}MB "
                    f"(max {MAX_IMAGE_SIZE / (1024*1024):.0f}MB). "
                    f"File: {image_path}"
                )
                return

            # Validate file type by checking magic bytes
            with open(image_file, "rb") as f:
                header = f.read(8)

                # Check for common image formats by magic bytes
                is_valid_image = False
                image_type = "unknown"

                if header.startswith(b"\x89PNG\r\n\x1a\n"):
                    is_valid_image = True
                    image_type = "PNG"
                elif header.startswith(b"\xff\xd8\xff"):
                    is_valid_image = True
                    image_type = "JPEG"
                elif header.startswith(b"GIF87a") or header.startswith(b"GIF89a"):
                    is_valid_image = True
                    image_type = "GIF"
                elif header.startswith(b"BM"):
                    is_valid_image = True
                    image_type = "BMP"
                elif header.startswith(b"RIFF") and header[8:12] == b"WEBP":
                    is_valid_image = True
                    image_type = "WEBP"

                if not is_valid_image:
                    logger.error(
                        f"Invalid or unsupported image file format. "
                        f"Supported formats: PNG, JPEG, GIF, BMP, WEBP. "
                        f"File: {image_path}"
                    )
                    return

                logger.debug(
                    f"Validated {image_type} image: {image_path} ({file_size / 1024:.1f}KB)"
                )

                # Read full file for encoding
                f.seek(0)
                image_data = base64.b64encode(f.read()).decode("utf-8")

            # Add image using kicad-sch-api
            image_uuid = self.schematic.add_image(
                position=position, data=image_data, scale=scale
            )

            logger.debug(
                f"Added Image annotation: '{image_path}' at {position} with scale {scale}"
            )

        except Exception as e:
            logger.error(f"Failed to add image annotation from {image_path}: {e}")

    def _add_paper_size(self, schematic_expr: list):
        """Add paper size to the schematic expression."""
        # Find the right place to insert paper size
        for i, item in enumerate(schematic_expr):
            if isinstance(item, list) and item and item[0] == Symbol("uuid"):
                # Insert paper after uuid
                schematic_expr.insert(i + 1, [Symbol("paper"), self.paper_size])
                break

    def _populate_lib_symbols(self):
        """Populate lib_symbols dict in the Schematic object."""
        # For now, just use an empty dict
        # The kicad-sch-api will handle symbol definitions automatically
        self.schematic.lib_symbols = {}
        logger.debug("Populated lib_symbols (kicad-sch-api handles definitions)")

    def _add_symbol_definitions(self, schematic_expr: list):
        """
        Add symbol definitions to the lib_symbols section.
        """
        logger.info(
            f"🔍 _add_symbol_definitions: Starting with {len(self.schematic.components)} components"
        )

        # Find or create lib_symbols block
        lib_symbols_block = None
        for item in schematic_expr:
            if (
                isinstance(item, list)
                and item
                and isinstance(item[0], Symbol)
                and item[0].value() == "lib_symbols"
            ):
                lib_symbols_block = item
                logger.info(
                    f"✅ Found existing lib_symbols block at position {schematic_expr.index(item)}"
                )
                break

        if not lib_symbols_block:
            logger.warning("⚠️ No lib_symbols block found, creating new one")
            lib_symbols_block = [Symbol("lib_symbols")]
            # Insert after paper
            for i, item in enumerate(schematic_expr):
                if isinstance(item, list) and item and item[0] == Symbol("paper"):
                    schematic_expr.insert(i + 1, lib_symbols_block)
                    logger.info(
                        f"✅ Inserted lib_symbols block after paper at position {i+1}"
                    )
                    break

        # Clear any existing symbols in the lib_symbols block
        # Keep only the first element which is the Symbol("lib_symbols")
        if lib_symbols_block and len(lib_symbols_block) > 1:
            logger.info(
                f"🧹 Clearing {len(lib_symbols_block)-1} existing items from lib_symbols block"
            )
            lib_symbols_block[:] = [lib_symbols_block[0]]

        # Gather all lib_ids
        symbol_ids = set()
        for comp in self.schematic.components:
            symbol_ids.add(comp.lib_id)
            logger.debug(f"  Component {comp.reference}: lib_id = {comp.lib_id}")

        logger.info(
            f"📚 Processing {len(symbol_ids)} unique lib_ids: {sorted(symbol_ids)}"
        )

        for sym_id in sorted(symbol_ids):
            logger.info(f"📚 SCHEMATIC_WRITER: Fetching symbol data for '{sym_id}'")
            lib_data = SymbolLibCache.get_symbol_data(sym_id)
            if not lib_data:
                logger.error(
                    f"❌ No symbol library data found for '{sym_id}'. Skipping definition."
                )
                continue
            logger.debug(
                f"    ✅ SCHEMATIC_WRITER: Got symbol data for '{sym_id}' with properties: {list(lib_data.get('properties', {}).keys()) if isinstance(lib_data, dict) else 'N/A'}"
            )

            # Check if graphics data is missing from cache - if so, use Python fallback
            if "graphics" not in lib_data or not lib_data["graphics"]:
                logger.info(
                    f"Graphics data missing for {sym_id}, using Python fallback"
                )
                try:
                    python_lib_data = PythonSymbolLibCache.get_symbol_data(sym_id)
                    if python_lib_data and "graphics" in python_lib_data:
                        # Merge graphics data from Python cache into cache data
                        lib_data["graphics"] = python_lib_data["graphics"]
                        logger.info(
                            f"Added {len(python_lib_data['graphics'])} graphics elements from Python cache"
                        )
                    else:
                        logger.warning(
                            f"Python fallback also has no graphics for {sym_id}"
                        )
                except Exception as e:
                    logger.warning(
                        f"Failed to get graphics from Python fallback for {sym_id}: {e}"
                    )
            else:
                pass  # Graphics data already available

            if isinstance(lib_data, list):
                # It's already an S-expression block
                logger.info(f"✅ Adding S-expression symbol definition for {sym_id}")
                lib_symbols_block.append(lib_data)
            else:
                # Build from JSON-based library data
                logger.info(f"🔨 Building symbol definition from JSON for {sym_id}")
                new_sym_def = self._create_symbol_definition(sym_id, lib_data)
                if new_sym_def:
                    logger.info(
                        f"✅ Created symbol definition for {sym_id}, adding to lib_symbols"
                    )
                    if isinstance(new_sym_def[0], Symbol):
                        lib_symbols_block.append(new_sym_def)
                    else:
                        lib_symbols_block.extend(new_sym_def)
                else:
                    logger.error(f"❌ Failed to create symbol definition for {sym_id}")

        logger.info(
            f"📦 lib_symbols block now has {len(lib_symbols_block)} items (including header)"
        )
        # Only show error if we have components but no symbols
        if len(lib_symbols_block) <= 1 and len(self.schematic.components) > 0:
            logger.error(
                "❌❌❌ lib_symbols block is EMPTY - no symbol definitions added!"
            )
        elif len(lib_symbols_block) <= 1 and len(self.schematic.components) == 0:
            logger.info(
                "📋 No components in this sheet (hierarchical sheet with sub-sheets only)"
            )

    def _create_symbol_definition(self, lib_id: str, lib_data: dict):
        """
        Build a full KiCad (symbol ...) block from the library JSON data.
        """
        logger.debug(f"🔧 SCHEMATIC_WRITER: Creating symbol definition for '{lib_id}'")
        base_name = lib_id.split(":")[-1]

        symbol_block = [
            Symbol("symbol"),
            lib_id,
            [Symbol("pin_numbers"), Symbol("hide")],
            [Symbol("pin_names"), [Symbol("offset"), 0]],
            [Symbol("exclude_from_sim"), Symbol("no")],
            [Symbol("in_bom"), Symbol("yes")],
            [Symbol("on_board"), Symbol("yes")],
        ]

        # Properties
        props = lib_data.get("properties", {})
        logger.debug(
            f"    📋 SCHEMATIC_WRITER: Symbol '{lib_id}' has {len(props)} properties"
        )
        for prop_name, prop_value in props.items():
            logger.debug(
                f"        🏷️  SCHEMATIC_WRITER: Property '{prop_name}' = '{prop_value}' (type: {type(prop_value).__name__})"
            )
            hide_symbol = Symbol("no")
            if prop_name in (
                "Footprint",
                "Datasheet",
                "Description",
                "ki_keywords",
                "ki_fp_filters",
            ):
                hide_symbol = Symbol("yes")

            symbol_block.append(
                [
                    Symbol("property"),
                    prop_name,
                    prop_value,
                    [Symbol("at"), 0.0, 0.0, 0],
                    [
                        Symbol("effects"),
                        [Symbol("font"), [Symbol("size"), 1.27, 1.27]],
                        [Symbol("hide"), hide_symbol],
                    ],
                ]
            )

        # Graphics
        shapes = lib_data.get("graphics", [])
        if shapes:
            body_sym_name = f"{base_name}_0_1"
            body_sym_block = [Symbol("symbol"), body_sym_name]

            for g in shapes:
                shape_type = g.get("shape_type", "").lower()
                shape_expr = None

                if shape_type == "rectangle":
                    st = g.get("start", [0, 0])
                    en = g.get("end", [0, 0])
                    shape_expr = rectangle_s_expr(
                        start_x=st[0],
                        start_y=st[1],
                        end_x=en[0],
                        end_y=en[1],
                        stroke_width=g.get("stroke_width", 0.254),
                        fill_type=g.get("fill_type", "none"),
                    )
                elif shape_type == "polyline":
                    pts = g.get("points", [])
                    shape_expr = polyline_s_expr(
                        points=pts,
                        stroke_width=g.get("stroke_width", 0.254),
                        stroke_type=g.get("stroke_type", "default"),
                        fill_type=g.get("fill_type", "none"),
                    )
                elif shape_type == "circle":
                    cx, cy = g.get("center", [0, 0])
                    r = g.get("radius", 2.54)

                    # TestPoint handling
                    if "TestPoint" in lib_id:
                        r = r * TESTPOINT_RADIUS_SCALE_FACTOR

                    shape_expr = circle_s_expr(
                        center_x=cx,
                        center_y=cy,
                        radius=r,
                        stroke_width=g.get("stroke_width", 0.254),
                        fill_type=g.get("fill_type", "none"),
                    )
                elif shape_type == "arc":
                    start = g.get("start", [0, 0])
                    mid = g.get("mid", None)
                    end = g.get("end", [0, 0])

                    is_valid, corrected_mid = validate_arc_geometry(start, mid, end)

                    if not is_valid:
                        logger.warning(
                            f"Arc in '{lib_id}' has invalid geometry, skipping"
                        )
                        continue

                    if corrected_mid != mid:
                        mid = corrected_mid

                    shape_expr = arc_s_expr(
                        start_xy=start,
                        mid_xy=mid,
                        end_xy=end,
                        stroke_width=g.get("stroke_width", 0.254),
                    )

                if shape_expr:
                    body_sym_block.append(shape_expr)

            symbol_block.append(body_sym_block)

        # Pins
        pins = lib_data.get("pins", [])
        if pins:
            pin_sym_name = f"{base_name}_1_1"
            pin_sym_block = [Symbol("symbol"), pin_sym_name]

            for p in pins:
                pin_func = p.get("function", "passive")
                px = float(p.get("x", 0))
                py = float(p.get("y", 0))
                orientation = int(p.get("orientation", 0))
                length = float(p.get("length", 2.54))
                # Ensure pin names are always strings, even if they're numeric
                pin_name = str(p.get("name", "~"))
                pin_num = str(p.get("number", ""))

                pin_sym_block.append(
                    [
                        Symbol("pin"),
                        Symbol(pin_func),
                        Symbol("line"),
                        [Symbol("at"), px, py, orientation],
                        [Symbol("length"), length],
                        [
                            Symbol("name"),
                            pin_name,
                            [
                                Symbol("effects"),
                                [Symbol("font"), [Symbol("size"), 1.27, 1.27]],
                            ],
                        ],
                        [
                            Symbol("number"),
                            pin_num,
                            [
                                Symbol("effects"),
                                [Symbol("font"), [Symbol("size"), 1.27, 1.27]],
                            ],
                        ],
                    ]
                )

            symbol_block.append(pin_sym_block)

        return symbol_block

    def _add_sheet_instances(self, schematic_expr: list):
        """Add sheet_instances section or replace empty one."""
        # Use schematic UUID for proper reference assignment
        path = (
            f"/{self.schematic.uuid}"
            if hasattr(self.schematic, "uuid") and self.schematic.uuid
            else "/"
        )
        sheet_instances = [
            Symbol("sheet_instances"),
            [Symbol("path"), path, [Symbol("page"), "1"]],
        ]

        # Check if sheet_instances already exists
        for i, item in enumerate(schematic_expr):
            if isinstance(item, list) and item and item[0] == Symbol("sheet_instances"):
                # Replace empty sheet_instances with proper one
                if len(item) <= 1:  # Empty or header-only
                    schematic_expr[i] = sheet_instances
                    return
                else:
                    # Already has content, don't duplicate
                    return

        # Find where to insert (before symbol_instances if it exists)
        insert_pos = len(schematic_expr)
        for i, item in enumerate(schematic_expr):
            if (
                isinstance(item, list)
                and item
                and item[0] == Symbol("symbol_instances")
            ):
                insert_pos = i
                break

        schematic_expr.insert(insert_pos, sheet_instances)

    def _add_symbol_instances_table(self, schematic_expr: list):
        """
        Add the symbol_instances section at the end of the schematic.
        This is CRITICAL for KiCad to properly assign component references.
        """
        # Create the symbol_instances block
        symbol_instances = [Symbol("symbol_instances")]

        # Add an entry for each component
        for comp in self.schematic.components:
            # Get the component's UUID
            comp_uuid = comp.uuid

            # Construct hierarchical path
            # For hierarchical designs, we need to include the sheet UUID in the path
            # But we need to use the correct UUID - the sheet symbol UUID from the parent, not arbitrary UUIDs
            if self.hierarchical_path and len(self.hierarchical_path) > 0:
                # For sub-sheets in a hierarchy, use the hierarchical path
                # The path should be /<sheet_uuid>/<component_uuid>
                parent_uuid = self.hierarchical_path[-1]
                path = f"/{parent_uuid}/{comp_uuid}"
            else:
                # For flat designs or the root sheet, use just the component UUID
                path = f"/{comp_uuid}"

            # Create the instance entry
            instance = [
                Symbol("path"),
                path,
                [Symbol("reference"), comp.reference],
                [Symbol("unit"), comp.unit],
                [Symbol("value"), comp.value or ""],
                [Symbol("footprint"), comp.footprint or ""],
            ]
            symbol_instances.append(instance)

        # Append the symbol_instances block to the schematic
        schematic_expr.append(symbol_instances)
        logger.debug(
            f"Added symbol_instances table with {len(self.schematic.components)} entries"
        )


def write_schematic_file(schematic, out_path: str):
    """
    Save a kicad-sch-api Schematic object to a .kicad_sch file.

    Args:
        schematic: kicad-sch-api Schematic object
        out_path: Path to write the schematic file
    """
    from pathlib import Path

    logger.info(f"Writing schematic to {out_path}")

    try:
        # QUICK FIX: Hide all properties except Reference and Value
        # (We'll remove these properties entirely later)
        logger.debug("Hiding non-essential properties (all except Reference and Value)")
        for component in schematic.components:
<<<<<<< HEAD
            for prop_name in list(component.properties.keys()):
                if prop_name not in ("Reference", "Value"):
                    # Set property to hidden by adding to hidden_properties set
                    component._data.hidden_properties.add(prop_name)
=======
            # Access the raw component data
            if hasattr(component, '_data'):
                comp_data = component._data
            else:
                comp_data = component

            # Mark all properties except Reference and Value as hidden
            if hasattr(comp_data, 'hidden_properties'):
                for prop_name in list(component.properties.keys()):
                    if prop_name not in ("Reference", "Value"):
                        comp_data.hidden_properties.add(prop_name)
>>>>>>> 34db13e5

        # Sync ComponentCollection to _data before writing
        if hasattr(schematic, "_sync_components_to_data"):
            logger.debug(
                f"Syncing {len(schematic._components)} components to _data before writing"
            )
            schematic._sync_components_to_data()

        file_path = Path(out_path)

        # Convert data to S-expression using kicad-sch-api's parser
        sexp_data = schematic._parser._schematic_data_to_sexp(schematic._data)

        # Format using kicad-sch-api's formatter
        content = schematic._formatter.format(sexp_data)

        # Ensure directory exists
        file_path.parent.mkdir(parents=True, exist_ok=True)

        # Write to file
        with open(file_path, "w", encoding="utf-8") as f:
            f.write(content)

        logger.info(f"✅ Successfully wrote schematic to {out_path}")
    except Exception as e:
        logger.error(f"❌ Failed to write schematic: {e}")
        raise<|MERGE_RESOLUTION|>--- conflicted
+++ resolved
@@ -2793,12 +2793,6 @@
         # (We'll remove these properties entirely later)
         logger.debug("Hiding non-essential properties (all except Reference and Value)")
         for component in schematic.components:
-<<<<<<< HEAD
-            for prop_name in list(component.properties.keys()):
-                if prop_name not in ("Reference", "Value"):
-                    # Set property to hidden by adding to hidden_properties set
-                    component._data.hidden_properties.add(prop_name)
-=======
             # Access the raw component data
             if hasattr(component, '_data'):
                 comp_data = component._data
@@ -2810,7 +2804,6 @@
                 for prop_name in list(component.properties.keys()):
                     if prop_name not in ("Reference", "Value"):
                         comp_data.hidden_properties.add(prop_name)
->>>>>>> 34db13e5
 
         # Sync ComponentCollection to _data before writing
         if hasattr(schematic, "_sync_components_to_data"):
