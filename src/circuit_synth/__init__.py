"""
Circuit-Synth: Open Source Circuit Synthesis Framework

A Python framework for programmatic circuit design with KiCad integration.

🤖 **Claude Code Integration Available**
For AI-powered circuit design with specialized agents:

    pip install circuit-synth[claude]
    setup-claude-integration

Or in Python:
    from circuit_synth import setup_claude_integration
    setup_claude_integration()
"""

<<<<<<< HEAD
__version__ = "0.10.9"
=======
__version__ = "0.10.10"
>>>>>>> 8519b192


def print_version_info():
    """Print circuit-synth version information for debugging"""
    import subprocess
    import os
    from pathlib import Path

    print("=" * 60)
    print("Circuit-Synth Version Information")
    print("=" * 60)

    # Version
    print(f"Version: {__version__}")

    # Source location
    source_path = Path(__file__).parent
    print(f"Source: {source_path}")

    # Check if installed via pip or running from local source
    if "site-packages" in str(source_path):
        print("Install Type: pip/uv package")
    else:
        print("Install Type: local/editable source")

    # Git information (if available)
    try:
        git_dir = source_path.parent.parent  # Go up to repo root

        # Get current commit hash
        result = subprocess.run(
            ["git", "rev-parse", "HEAD"],
            cwd=git_dir,
            capture_output=True,
            text=True,
            timeout=2
        )
        if result.returncode == 0:
            commit_hash = result.stdout.strip()[:8]
            print(f"Git Commit: {commit_hash}")

            # Check if there's a tag at this commit
            tag_result = subprocess.run(
                ["git", "describe", "--exact-match", "--tags", "HEAD"],
                cwd=git_dir,
                capture_output=True,
                text=True,
                timeout=2
            )
            if tag_result.returncode == 0:
                print(f"Git Tag: {tag_result.stdout.strip()}")

            # Check for uncommitted changes
            status_result = subprocess.run(
                ["git", "status", "--porcelain"],
                cwd=git_dir,
                capture_output=True,
                text=True,
                timeout=2
            )
            if status_result.returncode == 0:
                if status_result.stdout.strip():
                    print("Git Status: DIRTY (uncommitted changes)")
                else:
                    print("Git Status: CLEAN")
    except (subprocess.TimeoutExpired, FileNotFoundError, Exception):
        print("Git Info: Not available")

    print("=" * 60)


# Plugin integration
from .ai_integration.plugins import AIDesignBridge

# Dependency injection imports
# Exception imports
# Core imports
from .core import (
    Circuit,
    CircuitSynthError,
    Component,
    ComponentError,
    DependencyContainer,
    IDependencyContainer,
    Net,
    Pin,
    ServiceLocator,
    ValidationError,
    circuit,
)

# Annotation imports
from .core.annotations import (
    Graphic,
    Table,
    TextBox,
    TextProperty,
    add_image,
    add_table,
    add_text,
    add_text_box,
)
from .core.enhanced_netlist_exporter import EnhancedNetlistExporter

# KiCad integration and validation
from .core.kicad_validator import (
    KiCadValidationError,
    get_kicad_paths,
    require_kicad,
    validate_kicad_installation,
)
from .core.netlist_exporter import NetlistExporter

# Reference manager and netlist exporters
from .core.reference_manager import ReferenceManager

# Removed unused interface abstractions and unified integration


# Claude Code integration (optional)
def setup_claude_integration():
    """Setup Claude Code integration for professional circuit design"""
    try:
        from .ai_integration.claude import initialize_claude_integration

        initialize_claude_integration()
    except ImportError as e:
        print("⚠️  Claude Code integration not available.")
        print(
            "   For AI-powered circuit design, install with: pip install circuit-synth[claude]"
        )
        print(f"   Error: {e}")


# KiCad API imports
from .kicad.core import Junction, Label, Schematic, SchematicSymbol, Wire

__all__ = [
    # Core
    "Circuit",
    "Component",
    "Net",
    "Pin",
    "circuit",
    # Annotations
    "TextProperty",
    "TextBox",
    "Table",
    "Graphic",
    "add_text",
    "add_text_box",
    "add_table",
    "add_image",
    # Exceptions
    "ComponentError",
    "ValidationError",
    "CircuitSynthError",
    # Dependency injection
    "DependencyContainer",
    "ServiceLocator",
    "IDependencyContainer",
    # Removed unused interface abstractions
    # KiCad API
    "Schematic",
    "SchematicSymbol",
    "Wire",
    "Junction",
    "Label",
    # Reference manager and exporters
    "ReferenceManager",
    "NetlistExporter",
    "EnhancedNetlistExporter",
    # KiCad integration and validation
    "validate_kicad_installation",
    "require_kicad",
    "get_kicad_paths",
    "KiCadValidationError",
    # Claude Code integration
    "setup_claude_integration",
    # Version utilities
    "print_version_info",
]<|MERGE_RESOLUTION|>--- conflicted
+++ resolved
@@ -14,11 +14,7 @@
     setup_claude_integration()
 """
 
-<<<<<<< HEAD
-__version__ = "0.10.9"
-=======
 __version__ = "0.10.10"
->>>>>>> 8519b192
 
 
 def print_version_info():
